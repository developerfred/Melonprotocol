--- conflicted
+++ resolved
@@ -613,17 +613,9 @@
         pre_cond(!isShutDown)
         pre_cond(isValidAssetPair(haveToken, wantToken))
         pre_cond(module.riskmgmt.isExchangeMakePermitted(
-<<<<<<< HEAD
             0, // TODO Insert assetpair actual price (formatted the same way as reference price)
             0, // TODO: Insert assetpair specific price
             0 // TODO Insert buy quantity
-=======
-            haveToken,
-            wantToken,
-            haveAmount,
-            wantAmount,
-            module.pricefeed.getReferencePrice(haveToken, wantToken)
->>>>>>> c8c12350
         ))
         returns (uint id)
     {
@@ -676,20 +668,10 @@
         require(wantedBuyAmount <= offeredBuyAmount);
         var orderOwner = module.exchange.getOwner(id);
         require(module.riskmgmt.isExchangeTakePermitted(
-<<<<<<< HEAD
             0, // TODO Insert assetpair actual price (formatted the same way as reference price)
             0, // TODO: Insert assetpair specific price
             0 // TODO Insert buy quantity
         ));
-=======
-            offeredSellToken,
-            offeredBuyToken,
-            offeredSellAmount,
-            offeredBuyAmount,
-            module.pricefeed.getReferencePrice(offeredSellToken, offeredBuyToken),
-            orderOwner)
-        );
->>>>>>> c8c12350
         uint256 wantedSellAmount = wantedBuyAmount.mul(offeredSellAmount).div(offeredBuyAmount);
         approveSpending(offeredSellToken, wantedSellAmount);
         bool success = module.exchange.buy(id, wantedBuyAmount);
