--- conflicted
+++ resolved
@@ -1,16 +1,7 @@
-const SolConstants = require('./SolConstants.js');
+var BigNumber = require('bignumber.js');
+var SolConstants = require('./SolConstants.js');
 
 
-<<<<<<< HEAD
-// External data set
-const data = { BTC: 0.01117, USD: 8.45, EUR: 7.92 };
-
-const atomizedPrices = [
-  data.BTC * SolConstants.BITCOINTOKEN_ATOMIZE,
-  data.USD * SolConstants.DOLLARTOKEN_ATOMIZE,
-  data.EUR * SolConstants.EUROTOKEN_ATOMIZE,
-];
-=======
 exports.createAtomizedPrices = function(data) {
   return [
     data['BTC'] * SolConstants.BITCOINTOKEN_ATOMIZE,
@@ -19,27 +10,16 @@
   ];
 };
 
->>>>>>> ca6b8cf8
 // Set price of fungible relative to Ether
 /** Ex:
  *  Let asset == UST, let Value of 1 UST := 1 USD == 0.118343195 ETH
  *  and let precision == 8,
  *  => assetPrices[UST] = 11834319
  */
-<<<<<<< HEAD
-const inverseAtomizedPrices = [
-  (1.0 / data.BTC) * SolConstants.BITCOINTOKEN_ATOMIZE,
-  (1.0 / data.USD) * SolConstants.DOLLARTOKEN_ATOMIZE,
-  (1.0 / data.EUR) * SolConstants.EUROTOKEN_ATOMIZE,
-];
-
-export { atomizedPrices, inverseAtomizedPrices };
-=======
 exports.createInverseAtomizedPrices = function(data) {
   return [
     1.0 / data['BTC'] * SolConstants.BITCOINTOKEN_OUTSTANDING_PRECISION,
     1.0 / data['USD'] * SolConstants.DOLLARTOKEN_OUTSTANDING_PRECISION,
     1.0 / data['EUR'] * SolConstants.EUROTOKEN_OUTSTANDING_PRECISION
   ];
-};
->>>>>>> ca6b8cf8
+};