/*
 * @file General actions taken by users and funds in the lifespan of a fund
 *
 * @test A user can only invest in a fund if they are whitelisted and have set a token allowance for the fund
 * @test A fund can take an order (on OasisDex)
 * @test A user cannot invest in a fund that has been shutdown
 * @test TODO: Calculate fees?
 * @test TODO: Redeem shares?
 */

import { BN, toWei } from 'web3-utils';
import { call, send } from '~/utils/deploy-contract';
import { BNExpDiv, BNExpMul } from '~/utils/BNmath';
import { CONTRACT_NAMES } from '~/utils/constants';
import { encodeArgs, stringToBytes } from '~/utils/formatting';
import { investInFund, getFundComponents } from '~/utils/fund';
import { getEventFromLogs, getFunctionSignature } from '~/utils/metadata';
import { encodeOasisDexTakeOrderArgs } from '~/utils/oasisDex';
import { getDeployed } from '~/utils/getDeployed';
import mainnetAddrs from '~/config';

let web3;
let deployer, manager, investor;
let defaultTxOpts, managerTxOpts, investorTxOpts;
let offeredValue, amguAmount;
let mln, weth, fundFactory, oasisDex, oasisDexAdapter, priceSource;
let takeOrderFunctionSig;
let sharesRequestor, userWhitelist;
let managementFee, performanceFee;
let fund;

beforeAll(async () => {
  web3 = await startChain();
  [deployer, manager, investor] = await web3.eth.getAccounts();
  defaultTxOpts = { from: deployer, gas: 8000000 };
  managerTxOpts = { ...defaultTxOpts, from: manager };
  investorTxOpts = { ...defaultTxOpts, from: investor };

  mln = getDeployed(CONTRACT_NAMES.MLN, web3, mainnetAddrs.tokens.MLN);
  weth = getDeployed(CONTRACT_NAMES.WETH, web3, mainnetAddrs.tokens.WETH);
  fundFactory = getDeployed(CONTRACT_NAMES.FUND_FACTORY, web3);
  oasisDex = getDeployed(CONTRACT_NAMES.OASIS_DEX_INTERFACE, web3, mainnetAddrs.oasis.OasisDexExchange);
  oasisDexAdapter = getDeployed(CONTRACT_NAMES.OASIS_DEX_ADAPTER, web3);
  priceSource = getDeployed(CONTRACT_NAMES.KYBER_PRICEFEED, web3);
  managementFee = getDeployed(CONTRACT_NAMES.MANAGEMENT_FEE, web3);
  performanceFee = getDeployed(CONTRACT_NAMES.PERFORMANCE_FEE, web3);
  userWhitelist = getDeployed(CONTRACT_NAMES.USER_WHITELIST, web3);
  sharesRequestor = getDeployed(CONTRACT_NAMES.SHARES_REQUESTOR, web3);

  const targetInvestorWeth = new BN(toWei('10', 'ether'));
  const currentInvestorWeth = new BN(await call(weth, 'balanceOf', [investor]));
  const wethToSend = targetInvestorWeth.sub(currentInvestorWeth);
  if (wethToSend.gt(new BN(0))) {
    await send(weth, 'transfer', [investor, wethToSend.toString()], defaultTxOpts, web3);
  }
  await send(mln, 'transfer', [investor, toWei('10', 'ether')], defaultTxOpts, web3);

  const fees = {
    contracts: [
      managementFee.options.address,
      performanceFee.options.address
    ],
    encodedSettings: [
      encodeArgs(
        ['uint256'],
        [toWei('0.02', 'ether')]
      ),
      encodeArgs(
        ['uint256', 'uint256'],
        [toWei('0.2', 'ether'), 7776000] // 90 days
      )
    ]
  };

  const policies = {
    contracts: [userWhitelist.options.address],
    encodedSettings: [encodeArgs(['address[]'], [[deployer]], web3)]
  };

  const fundName = stringToBytes(`Test fund ${Date.now()}`, 32);
  await send(fundFactory, 'beginFundSetup', [
    fundName,
    fees.contracts,
    fees.encodedSettings,
    policies.contracts,
    policies.encodedSettings,
    [oasisDexAdapter.options.address],
    weth.options.address
<<<<<<< HEAD
  ], managerTxOpts);
  await send(fundFactory, 'createShares', [], managerTxOpts);
  await send(fundFactory, 'createVault', [], managerTxOpts);
  await send(fundFactory, 'createFeeManager', [], managerTxOpts);
  await send(fundFactory, 'createPolicyManager', [], managerTxOpts);
  const res = await send(fundFactory, 'completeFundSetup', [], managerTxOpts);
=======
  ], managerTxOpts, web3);
  await send(fundFactory, 'createFeeManager', [], managerTxOpts, web3);
  await send(fundFactory, 'createPolicyManager', [], managerTxOpts, web3);
  await send(fundFactory, 'createShares', [], managerTxOpts, web3);
  await send(fundFactory, 'createVault', [], managerTxOpts, web3);
  const res = await send(fundFactory, 'completeFundSetup', [], managerTxOpts, web3);
>>>>>>> 772ad5e6
  const hubAddress = getEventFromLogs(
    res.logs,
    CONTRACT_NAMES.FUND_FACTORY,
    'FundSetupCompleted'
  ).hub;

  fund = await getFundComponents(hubAddress, web3);

  offeredValue = toWei('1', 'ether');
  amguAmount = toWei('0.1', 'ether');

  takeOrderFunctionSig = getFunctionSignature(
    CONTRACT_NAMES.ORDER_TAKER,
    'takeOrder',
  );
});

test('Request shares fails for whitelisted user with no allowance', async () => {
  const { hub } = fund;

  await expect(
    send(
      sharesRequestor,
      'requestShares',
      [hub.options.address, offeredValue, "0"],
      { ...defaultTxOpts, value: amguAmount },
      web3
    )
  ).rejects.toThrowFlexible();
});

test('Buying shares (initial investment) fails for user not on whitelist', async () => {
  const { hub } = fund;

  await send(weth, 'transfer', [investor, offeredValue], defaultTxOpts, web3);
  await send(
    weth,
    'approve',
    [sharesRequestor.options.address, offeredValue],
    investorTxOpts,
    web3
  );
  await expect(
    send(
      sharesRequestor,
      'requestShares',
      [hub.options.address, offeredValue, "0"],
      { ...investorTxOpts, value: amguAmount },
      web3
    )
  ).rejects.toThrowFlexible("Rule evaluated to false: USER_WHITELIST");
});

test('Buying shares (initial investment) succeeds for whitelisted user with allowance', async () => {
  const { hub, policyManager, shares } = fund;

  const encodedUserWhitelistArgs = encodeArgs(['address[]', 'address[]'], [[investor], []], web3);
  await send(
    policyManager,
    'updatePolicySettings',
    [userWhitelist.options.address, encodedUserWhitelistArgs],
    managerTxOpts,
    web3
  );

  const sharePrice = new BN(await call(shares, 'calcSharePrice'));
  const expectedShares = BNExpDiv(new BN(offeredValue), sharePrice);

  await send(
    sharesRequestor,
    'requestShares',
    [hub.options.address, offeredValue, "0"],
    { ...investorTxOpts, value: amguAmount },
    web3
  );

  const investorShares = await call(shares, 'balanceOf', [investor]);

  expect(investorShares).toEqual(expectedShares.toString());
});

test('Fund can take an order on Oasis DEX', async () => {
  const { vault } = fund;

  const makerQuantity = (new BN(toWei('0.1', 'ether'))).toString();
  const makerAsset = mln.options.address;
  const takerAsset = weth.options.address;

  const makerToWethAssetRate = new BN(
    (await call(priceSource, 'getLiveRate', [makerAsset, takerAsset])).rate_
  );

  const takerQuantity = BNExpMul(
    new BN(makerQuantity),
    makerToWethAssetRate
  ).toString();


  await send(mln, 'approve', [oasisDex.options.address, makerQuantity], defaultTxOpts, web3);
  const res = await send(
    oasisDex,
    'offer',
    [
      makerQuantity, makerAsset, takerQuantity, takerAsset
    ],
    defaultTxOpts,
    web3
  );

  const logMake = getEventFromLogs(res.logs, CONTRACT_NAMES.OASIS_DEX_INTERFACE, 'LogMake');
  const orderId = logMake.id;

  const preMlnFundHoldings = await call(vault, 'assetBalances', [mln.options.address]);
  const preWethFundHoldings = await call(vault, 'assetBalances', [weth.options.address]);

  const encodedArgs = encodeOasisDexTakeOrderArgs({
    makerAsset,
    makerQuantity,
    takerAsset,
    takerQuantity,
    orderId,
  }, web3);

  await send(
    vault,
    'callOnIntegration',
    [
      oasisDexAdapter.options.address,
      takeOrderFunctionSig,
      encodedArgs,
    ],
    managerTxOpts,
    web3
  );

  const postMlnFundHoldings = await call(vault, 'assetBalances', [mln.options.address]);
  const postWethFundHoldings = await call(vault, 'assetBalances', [weth.options.address]);

  expect(
    new BN(postMlnFundHoldings.toString()).eq(
      new BN(preMlnFundHoldings.toString()).add(new BN(makerQuantity.toString())),
    ),
  ).toBe(true);
  expect(
    new BN(postWethFundHoldings.toString()).eq(
      new BN(preWethFundHoldings.toString()).sub(new BN(takerQuantity.toString())),
    ),
  ).toBe(true);
});

// TODO - redeem shares?

// TODO - calculate fees?

test('Cannot invest in a shutdown fund', async () => {
  const { hub } = fund;

  await send(hub, 'shutDownFund', [], managerTxOpts, web3);
  await expect(
    investInFund({
      fundAddress: hub.options.address,
      investment: {
        contribAmount: offeredValue,
        investor,
        isInitial: true,
        tokenContract: weth
      },
      web3
    })
  ).rejects.toThrowFlexible("Fund is not active");
});<|MERGE_RESOLUTION|>--- conflicted
+++ resolved
@@ -63,11 +63,13 @@
     encodedSettings: [
       encodeArgs(
         ['uint256'],
-        [toWei('0.02', 'ether')]
+        [toWei('0.02', 'ether')],
+        web3
       ),
       encodeArgs(
         ['uint256', 'uint256'],
-        [toWei('0.2', 'ether'), 7776000] // 90 days
+        [toWei('0.2', 'ether'), 7776000], // 90 days
+        web3
       )
     ]
   };
@@ -86,21 +88,12 @@
     policies.encodedSettings,
     [oasisDexAdapter.options.address],
     weth.options.address
-<<<<<<< HEAD
-  ], managerTxOpts);
-  await send(fundFactory, 'createShares', [], managerTxOpts);
-  await send(fundFactory, 'createVault', [], managerTxOpts);
-  await send(fundFactory, 'createFeeManager', [], managerTxOpts);
-  await send(fundFactory, 'createPolicyManager', [], managerTxOpts);
-  const res = await send(fundFactory, 'completeFundSetup', [], managerTxOpts);
-=======
   ], managerTxOpts, web3);
+  await send(fundFactory, 'createShares', [], managerTxOpts, web3);
+  await send(fundFactory, 'createVault', [], managerTxOpts, web3);
   await send(fundFactory, 'createFeeManager', [], managerTxOpts, web3);
   await send(fundFactory, 'createPolicyManager', [], managerTxOpts, web3);
-  await send(fundFactory, 'createShares', [], managerTxOpts, web3);
-  await send(fundFactory, 'createVault', [], managerTxOpts, web3);
   const res = await send(fundFactory, 'completeFundSetup', [], managerTxOpts, web3);
->>>>>>> 772ad5e6
   const hubAddress = getEventFromLogs(
     res.logs,
     CONTRACT_NAMES.FUND_FACTORY,
