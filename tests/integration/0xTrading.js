import test from "ava";
import { ZeroEx } from '0x.js';
import web3 from "../../utils/lib/web3";
import deployEnvironment from "../../utils/deploy/contracts";
import getAllBalances from "../../utils/lib/getAllBalances";
import {getSignatureParameters, getTermsSignatureParameters} from "../../utils/lib/signing";
import {updateCanonicalPriceFeed} from "../../utils/lib/updatePriceFeed";
import {deployContract, retrieveContract} from "../../utils/lib/contracts";
import governanceAction from "../../utils/lib/governanceAction";
import { takeOrderSignature } from "../../utils/lib/data";

const BigNumber = require("bignumber.js");
const environmentConfig = require("../../utils/config/environment.js");

const environment = "development";
const config = environmentConfig[environment];
const mockBytes32 = "0x86b5eed81db5f691c36cc83eb58cb5205bd2090bf3763a19f0c5bf2f074dd84b";
const mockBytes8 = "0x99ABD417";

// hoisted variables
let accounts;
let deployer;
let ethToken;
let mlnToken;
let zrxToken;
let fund;
let investor;
let manager;
let pricefeed;
let trade1;
let version;
let deployed;
let order;
let signedOrder;
let opts;

// mock data
const offeredValue = new BigNumber(10 ** 20);
const wantedShares = new BigNumber(10 ** 20);

test.before(async () => {
  deployed = await deployEnvironment(environment);
  accounts = await web3.eth.getAccounts();
  [deployer, manager, investor, ,] = accounts;
  opts = { from: deployer, gas: config.gas, gasPrice: config.gasPrice };
  version = await deployed.Version;
  pricefeed = await deployed.CanonicalPriceFeed;
  mlnToken = await deployed.MlnToken;
  ethToken = await deployed.EthToken;
<<<<<<< HEAD
  zrxToken = await deployContract("assets/PreminedAsset", opts, [mockBytes32, mockBytes8, 18, 1532427361]);
=======
  zrxToken = await deployContract("assets/PreminedAsset", opts, [18]);
>>>>>>> 08036d14
  deployed.ZeroExTokenTransferProxy = await deployContract(
    "exchange/thirdparty/0x/TokenTransferProxy",
    opts
  );
  deployed.ZeroExExchange = await deployContract(
    "exchange/thirdparty/0x/Exchange",
    opts,
    [ zrxToken.options.address, deployed.ZeroExTokenTransferProxy.options.address ]
  );
  deployed.ZeroExV1Adapter = await deployContract(
    "exchange/adapter/ZeroExV1Adapter",
    opts
  );
  await deployed.ZeroExTokenTransferProxy.methods.addAuthorizedAddress( deployed.ZeroExExchange.options.address ).send(
    opts,
  );
  await governanceAction(
    opts, deployed.Governance, deployed.CanonicalPriceFeed, 'registerExchange',
    [
      deployed.ZeroExExchange.options.address,
      deployed.ZeroExV1Adapter.options.address,
      false,
      [ takeOrderSignature ]
    ]
  );

  const [r, s, v] = await getTermsSignatureParameters(manager);
  await version.methods.setupFund(
    web3.utils.toHex("Test Fund"),
    deployed.EthToken.options.address, // base asset
    config.protocol.fund.managementFee,
    config.protocol.fund.performanceFee,
    deployed.NoCompliance.options.address,
    deployed.RMMakeOrders.options.address,
    [deployed.ZeroExExchange.options.address],
    [],
    v,
    r,
    s,
  ).send(
    { from: manager, gas: config.gas, gasPrice: config.gasPrice },
  );
  const fundAddress = await version.methods.managerToFunds(manager).call();
  fund = await retrieveContract("Fund", fundAddress);
  // Change competition address to investor just for testing purpose so it allows invest / redeem
  await deployed.CompetitionCompliance.methods.changeCompetitionAddress(investor).send(
    opts
  );
});

test.beforeEach(async () => {
  await updateCanonicalPriceFeed(deployed);
  const [, referencePrice] = Object.values(await pricefeed.methods.getReferencePriceInfo(mlnToken.options.address, ethToken.options.address).call());
  const sellQuantity1 = new BigNumber(10 ** 19);
  trade1 = {
    sellQuantity: sellQuantity1,
    buyQuantity: new BigNumber(referencePrice).dividedBy(new BigNumber(10 ** 18)).times(sellQuantity1),
  };
});

const initialTokenAmount = new BigNumber(10 ** 22);
test.serial("investor gets initial ethToken for testing)", async t => {
  const pre = await getAllBalances(deployed, accounts, fund);
  await ethToken.methods.transfer(investor, initialTokenAmount).send(
    { from: deployer, gasPrice: config.gasPrice }
  );
  const post = await getAllBalances(deployed, accounts, fund);

  t.deepEqual(
    post.investor.EthToken,
    new BigNumber(pre.investor.EthToken).add(initialTokenAmount),
  );

  t.deepEqual(post.investor.MlnToken, pre.investor.MlnToken);
  t.deepEqual(post.investor.ether, pre.investor.ether);
  t.deepEqual(post.manager.EthToken, pre.manager.EthToken);
  t.deepEqual(post.manager.MlnToken, pre.manager.MlnToken);
  t.deepEqual(post.investor.ether, pre.investor.ether);
  t.deepEqual(post.fund.MlnToken, pre.fund.MlnToken);
  t.deepEqual(post.fund.EthToken, pre.fund.EthToken);
  t.deepEqual(post.fund.ether, pre.fund.ether);
});

test.serial(
  "fund receives ETH from investment, and gets ZRX from direct transfer",
  async t => {
    const pre = await getAllBalances(deployed, accounts, fund);
    await ethToken.methods.approve(fund.options.address, offeredValue).send(
      { from: investor, gasPrice: config.gasPrice, gas: config.gas }
    );
    await fund.methods.requestInvestment(offeredValue, wantedShares, ethToken.options.address).send(
      { from: investor, gas: config.gas, gasPrice: config.gasPrice }
    );
    const requestId = await fund.methods.getLastRequestId().call();
    await fund.methods.executeRequest(requestId).send(
      { from: investor, gas: config.gas, gasPrice: config.gasPrice }
    );
    await zrxToken.methods.transfer(investor, initialTokenAmount).send(
      { from: deployer, gasPrice: config.gasPrice }
    );
    const post = await getAllBalances(deployed, accounts, fund);

    t.deepEqual(post.worker.MlnToken, pre.worker.MlnToken);
    t.deepEqual(post.worker.EthToken, pre.worker.EthToken);
    t.deepEqual(
      post.investor.EthToken,
      pre.investor.EthToken.minus(offeredValue),
    );
    t.deepEqual(post.investor.MlnToken, pre.investor.MlnToken);
    t.deepEqual(post.manager.EthToken, pre.manager.EthToken);
    t.deepEqual(post.manager.MlnToken, pre.manager.MlnToken);
    t.deepEqual(post.manager.ether, pre.manager.ether);
    t.deepEqual(post.fund.MlnToken, pre.fund.MlnToken);
    t.deepEqual(post.fund.EthToken, pre.fund.EthToken.add(offeredValue));
    t.deepEqual(post.fund.ether, pre.fund.ether);
  },
);

test.serial("third party makes and validates an off-chain order", async t => {
  const makerAddress = deployer.toLowerCase();
  order = {
      maker: makerAddress,
      taker: ZeroEx.NULL_ADDRESS,
      feeRecipient: ZeroEx.NULL_ADDRESS,
      makerTokenAddress: mlnToken.options.address.toLowerCase(),
      takerTokenAddress: ethToken.options.address.toLowerCase(),
      exchangeContractAddress: deployed.ZeroExExchange.options.address.toLowerCase(),
      salt: new BigNumber(555),
      makerFee: new BigNumber(0),
      takerFee: new BigNumber(1000),
      makerTokenAmount: new BigNumber(trade1.sellQuantity),
      takerTokenAmount: new BigNumber(trade1.buyQuantity),
      expirationUnixTimestampSec: new BigNumber(Date.now() + 3600000)
  };
  await mlnToken.methods.approve(deployed.ZeroExTokenTransferProxy.options.address, trade1.sellQuantity).send(
    {from: deployer},

  );
  const orderHash = ZeroEx.getOrderHashHex(order);
  const [r, s, v] = await getSignatureParameters(makerAddress, orderHash)
  const ecSignature = { v, r, s };
  signedOrder = {
      ...order,
      ecSignature
  };
  const signatureValid = await ZeroEx.isValidSignature(orderHash, ecSignature, makerAddress);

  t.true(signatureValid);
});

test.serial("manager takes order through 0x adapter", async t => {
  const pre = await getAllBalances(deployed, accounts, fund);
  await fund.methods.callOnExchange(
    0, takeOrderSignature,
    [deployer, ZeroEx.NULL_ADDRESS, mlnToken.options.address, ethToken.options.address, ZeroEx.NULL_ADDRESS],
    [
      trade1.sellQuantity, trade1.buyQuantity, new BigNumber(0), order.takerFee,
      order.expirationUnixTimestampSec, order.salt, trade1.buyQuantity, 0
    ],
    web3.utils.padLeft('0x0', 64), signedOrder.ecSignature.v, signedOrder.ecSignature.r, signedOrder.ecSignature.s
  ).send(
    {from: manager, gas: config.gas}
  );
  const post = await getAllBalances(deployed, accounts, fund);
  const heldInExchange = await fund.methods.quantityHeldInCustodyOfExchange(ethToken.options.address).call();

  t.is(Number(heldInExchange), 0);
  t.deepEqual(
    post.deployer.MlnToken,
    pre.deployer.MlnToken.minus(trade1.sellQuantity),
  );
  t.deepEqual(post.fund.EthToken, pre.fund.EthToken.minus(trade1.buyQuantity));
  t.deepEqual(post.investor.MlnToken, pre.investor.MlnToken);
  t.deepEqual(post.investor.EthToken, pre.investor.EthToken);
  t.deepEqual(post.investor.ether, pre.investor.ether);
  t.deepEqual(post.manager.EthToken, pre.manager.EthToken);
  t.deepEqual(post.manager.MlnToken, pre.manager.MlnToken);
  t.deepEqual(post.fund.MlnToken, pre.fund.MlnToken.add(trade1.sellQuantity));
  t.deepEqual(post.deployer.EthToken, pre.deployer.EthToken.plus(trade1.buyQuantity));
  t.deepEqual(post.fund.ether, pre.fund.ether);
});<|MERGE_RESOLUTION|>--- conflicted
+++ resolved
@@ -14,8 +14,6 @@
 
 const environment = "development";
 const config = environmentConfig[environment];
-const mockBytes32 = "0x86b5eed81db5f691c36cc83eb58cb5205bd2090bf3763a19f0c5bf2f074dd84b";
-const mockBytes8 = "0x99ABD417";
 
 // hoisted variables
 let accounts;
@@ -47,11 +45,7 @@
   pricefeed = await deployed.CanonicalPriceFeed;
   mlnToken = await deployed.MlnToken;
   ethToken = await deployed.EthToken;
-<<<<<<< HEAD
-  zrxToken = await deployContract("assets/PreminedAsset", opts, [mockBytes32, mockBytes8, 18, 1532427361]);
-=======
   zrxToken = await deployContract("assets/PreminedAsset", opts, [18]);
->>>>>>> 08036d14
   deployed.ZeroExTokenTransferProxy = await deployContract(
     "exchange/thirdparty/0x/TokenTransferProxy",
     opts
