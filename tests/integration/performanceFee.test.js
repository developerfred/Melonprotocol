/*
 * @file Tests how setting a performanceFee affects a fund
 *
 * @test Sending weth to a fund's Vault artificially does NOT increase share price
 * @test Performance fee is calculated correctly
 * @test Performance fee is deducted when an investor redeems shares
 * @test Executing rewardAllFees updates the "high water mark" for performance fees
 */

import { toWei, BN } from 'web3-utils';
<<<<<<< HEAD
import { call, send } from '~/deploy/utils/deploy-contract';
import { partialRedeploy } from '~/deploy/scripts/deploy-system';
import { BNExpDiv, BNExpMul } from '~/tests/utils/BNmath';
import { CONTRACT_NAMES } from '~/tests/utils/constants';
import { encodeArgs } from '~/tests/utils/formatting';
import { investInFund, setupFundWithParams } from '~/tests/utils/fund';
import getAccounts from '~/deploy/utils/getAccounts';
import { getEventFromLogs, getFunctionSignature } from '~/tests/utils/metadata';
import { delay } from '~/tests/utils/time';
import { encodeOasisDexTakeOrderArgs } from '~/tests/utils/oasisDex';

=======
import { call, send } from '~/utils/deploy-contract';
import { BNExpDiv, BNExpMul } from '~/utils/BNmath';
import { CONTRACT_NAMES } from '~/utils/constants';
import { investInFund, setupFundWithParams } from '~/utils/fund';
import { getEventFromLogs, getFunctionSignature } from '~/utils/metadata';
import { delay } from '~/utils/time';
import { encodeOasisDexTakeOrderArgs } from '~/utils/oasisDex';
import { getDeployed } from '~/utils/getDeployed';
import { updateKyberPriceFeed, setKyberRate } from '~/utils/updateKyberPriceFeed';
import mainnetAddrs from '~/config';

let web3;
>>>>>>> 772ad5e6
let defaultTxOpts, investorTxOpts, managerTxOpts;
let deployer, manager, investor;
let performanceFeePeriod, performanceFeeRate;
let mln, weth, oasisDexAdapter, oasisDexExchange;
let performanceFee, managementFee, priceSource;
let fund;
let mlnToEthRate, wethToEthRate;
let takeOrderSignature;
let kyberProxy, mockKyber;

beforeAll(async () => {
  web3 = await startChain();
  [deployer, manager, investor] = await web3.eth.getAccounts();
  defaultTxOpts = { from: deployer, gas: 8000000 };
  managerTxOpts = { ...defaultTxOpts, from: manager };
  investorTxOpts = { ...defaultTxOpts, from: investor };

<<<<<<< HEAD
  const deployed = await partialRedeploy(CONTRACT_NAMES.FUND_FACTORY);
  contracts = deployed.contracts;

  mln = contracts.MLN;
  weth = contracts.WETH;
  oasisDexAdapter = contracts.OasisDexAdapter;
  oasisDexExchange = contracts.OasisDexExchange;
  performanceFee = contracts.PerformanceFee;
  priceSource = contracts.TestingPriceFeed;

  const fundFactory = contracts.FundFactory;
=======
  mln = getDeployed(CONTRACT_NAMES.MLN, web3, mainnetAddrs.tokens.MLN);
  weth = getDeployed(CONTRACT_NAMES.WETH, web3, mainnetAddrs.tokens.WETH);
  oasisDexAdapter = getDeployed(CONTRACT_NAMES.OASIS_DEX_ADAPTER, web3);
  oasisDexExchange = getDeployed(CONTRACT_NAMES.OASIS_DEX_EXCHANGE, web3, mainnetAddrs.oasis.OasisDexExchange);
  managementFee = getDeployed(CONTRACT_NAMES.MANAGEMENT_FEE, web3);
  performanceFee = getDeployed(CONTRACT_NAMES.PERFORMANCE_FEE, web3);
  priceSource = getDeployed(CONTRACT_NAMES.KYBER_PRICEFEED, web3);
  kyberProxy = getDeployed(CONTRACT_NAMES.KYBER_NETWORK_PROXY, web3, mainnetAddrs.kyber.KyberNetworkProxy);
  mockKyber = getDeployed(CONTRACT_NAMES.KYBER_MOCK_NETWORK, web3);
  const fundFactory = getDeployed(CONTRACT_NAMES.FUND_FACTORY, web3);
>>>>>>> 772ad5e6

  // Fees
  performanceFeePeriod = '2'; // 2 secs
  performanceFeeRate = toWei('.2', 'ether');
  const fees = {
    addresses: [performanceFee.options.address],
    encodedSettings: [
      encodeArgs(['uint256', 'uint256'], [performanceFeeRate, performanceFeePeriod])
    ]
  };

  wethToEthRate = toWei('1', 'ether');
  mlnToEthRate = toWei('0.5', 'ether');

  fund = await setupFundWithParams({
    integrationAdapters: [oasisDexAdapter.options.address],
    fees: {
      addresses: fees.addresses,
      encodedSettings: fees.encodedSettings
    },
    initialInvestment: {
      contribAmount: toWei('1', 'ether'),
      investor: deployer, // invest from deployer so manager and investor calcs are simpler
      tokenContract: weth
    },
    manager,
    quoteToken: weth.options.address,
    fundFactory,
    web3
  });

  takeOrderSignature = getFunctionSignature(
    CONTRACT_NAMES.ORDER_TAKER,
    'takeOrder'
  );
});

test(`fund gets weth from (non-initial) investor`, async () => {
  const { hub, shares } = fund;

  const contribAmount = toWei('1', 'ether');
  const sharePrice = new BN(await call(shares, 'calcSharePrice'));
  const expectedShares = BNExpDiv(new BN(contribAmount), sharePrice);

  const preTotalSupply = new BN(await call(shares, 'totalSupply'));

  await investInFund({
    fundAddress: hub.options.address,
    investment: {
      contribAmount,
      investor,
      tokenContract: weth
    },
    tokenPriceData: {
      priceSource,
      tokenAddresses: [weth.options.address, mln.options.address],
      tokenPrices: [wethToEthRate, mlnToEthRate]
    },
    web3
  });

  const postTotalSupply = new BN(await call(shares, 'totalSupply'));
  expect(postTotalSupply).bigNumberEq(preTotalSupply.add(expectedShares));
});

test(`can NOT artificially inflate share price by transfering weth to Vault`, async () => {
  const { shares, vault } = fund;

  const inflationAmount = toWei('0.1', 'ether');

  const preTotalSupply = new BN(await call(shares, 'totalSupply'));
  const preFundGav = new BN(await call(shares, 'calcGav'));
  const preFundSharePrice = new BN(await call(shares, 'calcSharePrice'));

  await send(weth, 'transfer', [vault.options.address, inflationAmount], defaultTxOpts, web3);

  const postTotalSupply = new BN(await call(shares, 'totalSupply'));
  const postFundGav = new BN(await call(shares, 'calcGav'));
  const postFundSharePrice = new BN(await call(shares, 'calcSharePrice'));
  expect(postTotalSupply).bigNumberEq(preTotalSupply);
  expect(postFundSharePrice).bigNumberEq(preFundSharePrice);
  expect(postFundGav).bigNumberEq(preFundGav);
});

// @dev To inflate performance fee, take a trade, then update the pricefeed with a more favorable price.
test('take a trade for MLN on OasisDex, and artificially raise price of MLN/ETH', async () => {
  const { shares, vault } = fund;

  const makerAsset = mln.options.address;
  const makerQuantity = toWei('0.1', 'ether');
  const takerAsset = weth.options.address;

  const makerToWethAssetRate = new BN(
    (await call(priceSource, 'getLiveRate', [makerAsset, weth.options.address]))[0]
  );
  const takerQuantity = BNExpMul(
    new BN(makerQuantity),
    makerToWethAssetRate
  ).toString();

  // Third party makes an order
  await send(mln, 'approve', [oasisDexExchange.options.address, makerQuantity], defaultTxOpts, web3);
  const res = await send(
    oasisDexExchange,
    'offer',
    [
      makerQuantity, makerAsset, takerQuantity, takerAsset, 0
    ],
    defaultTxOpts,
    web3
  );

  const logMake = getEventFromLogs(res.logs, CONTRACT_NAMES.OASIS_DEX_EXCHANGE, 'LogMake');
  const orderId = logMake.id;

  // Fund takes the trade

  const encodedArgs = encodeOasisDexTakeOrderArgs({
    makerAsset,
    makerQuantity,
    takerAsset,
    takerQuantity,
    orderId,
  }, web3);

  await send(
    vault,
    'callOnIntegration',
    [
      oasisDexAdapter.options.address,
      takeOrderSignature,
      encodedArgs,
    ],
    managerTxOpts,
    web3
  );

  // Update prices with higher MLN/WETH price
  const preFundGav = new BN(await call(shares, 'calcGav'));
  const preMlnGav = BNExpMul(
    new BN(await call(vault, 'assetBalances', [mln.options.address])),
    new BN((await call(priceSource, 'getCanonicalRate', [mln.options.address, weth.options.address]))[0])
  );
  const preWethGav = new BN(await call(vault, 'assetBalances', [mln.options.address]));

  const etherPerMln = new BN(toWei('1.5', 'ether'));
  await setKyberRate(mln.options.address, web3, etherPerMln);
  await updateKyberPriceFeed(priceSource, web3);

  const mlnPricePostSwap = new BN(
    (await call(priceSource, 'getLiveRate', [mln.options.address, weth.options.address]))[0]
  );
  const postFundGav = new BN(await call(shares, 'calcGav'));
  const postMlnGav = BNExpMul(
    new BN(await call(vault, 'assetBalances', [mln.options.address])),
    mlnPricePostSwap
  );
  const postWethGav = new BN(await call(vault, 'assetBalances', [mln.options.address]));

  const mlnGavDiff = postMlnGav.sub(preMlnGav);
  const wethGavDiff = preWethGav.sub(postWethGav);

  // Fund gav should increase by change in mlnGav
  expect(postFundGav).bigNumberEq(preFundGav.add(mlnGavDiff).sub(wethGavDiff));
  // Mln gav should increase by rate change in mln: 50% increase
  expect(mlnGavDiff).bigNumberEq(preMlnGav.div(new BN(2)));
});

test(`performance fee is calculated correctly`, async () => {
  const { feeManager, shares } = fund;

  // Wait for performance period
  await delay(2000);

  const lastHWM = new BN(
    (await call(
      performanceFee,
      'feeManagerToFeeInfo',
      [feeManager.options.address]
    )).highWaterMark
  );

  const currentTotalSupply = new BN(await call(shares, 'totalSupply'));
  const fundGav = new BN(await call(shares, 'calcGav'));
  const gavPerShare = BNExpDiv(
    fundGav,
    currentTotalSupply,
  );
  const gainInSharePrice = gavPerShare.sub(new BN(lastHWM));

  const expectedPerformanceFee = BNExpMul(
    BNExpMul(
      gainInSharePrice,
      currentTotalSupply,
    ),
    new BN(performanceFeeRate),
  );

  const performanceFeeOwed = new BN(
    (await call(
      performanceFee,
      'calcSharesDueForFund',
      [feeManager.options.address]
    ))[0]
  );
  expect(performanceFeeOwed).bigNumberGt(new BN(0));

  const newGavPerShare = BNExpDiv(
    fundGav,
    currentTotalSupply.add(performanceFeeOwed),
  );

  expect(expectedPerformanceFee).bigNumberCloseTo(
    BNExpMul(performanceFeeOwed, newGavPerShare)
  );

  const expectedFeeSharesPreDilution = currentTotalSupply.mul(expectedPerformanceFee).div(fundGav);
  const expectedFeeShares = currentTotalSupply
    .mul(expectedFeeSharesPreDilution)
    .div(currentTotalSupply.sub(expectedFeeSharesPreDilution));
  expect(performanceFeeOwed).bigNumberEq(expectedFeeShares);
});

test(`investor redeems half his shares, performance fee deducted`, async () => {
  const { feeManager, shares } = fund;

  const preInvestorShares = new BN(await call(shares, 'balanceOf', [investor]));
  const preManagerShares = new BN(await call(shares, 'balanceOf', [manager]));
  const preTotalSupply = new BN(await call(shares, 'totalSupply'));
  const preFundGav = new BN(await call(shares, 'calcGav'));
  const preFundGavPerShare = BNExpDiv(preFundGav, preTotalSupply);

  const performanceFeeOwed = new BN(
    (await call(
      performanceFee,
      'calcSharesDueForFund',
      [feeManager.options.address]
    ))[0]
  );
  expect(performanceFeeOwed).bigNumberGt(new BN(0));

  const redeemQuantity = preInvestorShares.div(new BN(2));
  await send(shares, 'redeemSharesQuantity', [redeemQuantity.toString()], investorTxOpts, web3);

  const postHWM = new BN(
    (await call(
      performanceFee,
      'feeManagerToFeeInfo',
      [feeManager.options.address]
    )).highWaterMark
  );
  const postInvestorShares = new BN(await call(shares, 'balanceOf', [investor]));
  const postManagerShares = new BN(await call(shares, 'balanceOf', [manager]));
  const postTotalSupply = new BN(await call(shares, 'totalSupply'));

  expect(postHWM).bigNumberEq(preFundGavPerShare);
  expect(postInvestorShares).bigNumberEq(preInvestorShares.sub(redeemQuantity));
  expect(postManagerShares).bigNumberEq(preManagerShares.add(performanceFeeOwed));
  expect(postTotalSupply).bigNumberEq(preTotalSupply.add(performanceFeeOwed).sub(redeemQuantity));
});

// This test doesn't add coverage, but fine to leave it.
test(`manager redeems his shares and receives expected proportion of assets`, async () => {
  const { shares, vault } = fund;

  const preMlnFund = new BN(await call(vault, 'assetBalances', [mln.options.address]));
  const preMlnManager = new BN(await call(mln, 'balanceOf', [manager]));
  const preWethFund = new BN(await call(vault, 'assetBalances', [weth.options.address]));
  const preWethManager = new BN(await call(weth, 'balanceOf', [manager]));
  const preManagerShares = new BN(await call(shares, 'balanceOf', [manager]));
  const preTotalSupply = new BN(await call(shares, 'totalSupply'));

  await send(shares, 'redeemShares', [], managerTxOpts, web3);

  const postMlnManager = new BN(await call(mln, 'balanceOf', [manager]));
  const postWethManager = new BN(await call(weth, 'balanceOf', [manager]));

  const redeemSharesProportion = BNExpDiv(preManagerShares, preTotalSupply);

  expect(postMlnManager.sub(preMlnManager)).bigNumberCloseTo(
    BNExpMul(preMlnFund, redeemSharesProportion)
  );
  expect(postWethManager.sub(preWethManager)).bigNumberCloseTo(
    BNExpMul(preWethFund, redeemSharesProportion)
  );
});

test(`manager calls payoutMilestoneFeesForFund to update high watermark`, async () => {
  const { feeManager, shares, vault } = fund;

  // Wait for performance period
  await delay(2000);

  // Artificially inflate gav with a price update
  const preMlnGav = BNExpMul(
    new BN(await call(vault, 'assetBalances', [mln.options.address])),
    new BN((await call(priceSource, 'getCanonicalRate', [mln.options.address, weth.options.address]))[0])
  );
  // Double Mln price
  const etherPerMln = new BN(toWei('2', 'ether'));
  await setKyberRate(mln.options.address, web3, etherPerMln);
  await updateKyberPriceFeed(priceSource, web3);
  const postMlnGav = BNExpMul(
    new BN(await call(vault, 'assetBalances', [mln.options.address])),
    new BN(etherPerMln)
  );
  expect(postMlnGav).bigNumberGt(preMlnGav);

  const preManagerShares = new BN(await call(shares, 'balanceOf', [manager]));
  const preFundGav = new BN(await call(shares, 'calcGav'));
  const preTotalSupply = new BN(await call(shares, 'totalSupply'));

  const performanceFeeOwed = new BN(
    (await call(
      performanceFee,
      'calcSharesDueForFund',
      [feeManager.options.address]
    ))[0]
  );  expect(performanceFeeOwed).bigNumberGt(new BN(0));

<<<<<<< HEAD
  await send(shares, 'payoutMilestoneFeesForFund', [], managerTxOpts);
=======
  await send(feeManager, 'rewardAllFees', [], managerTxOpts, web3);
>>>>>>> 772ad5e6

  const postManagerShares = new BN(await call(shares, 'balanceOf', [manager]));
  const postFundGav = new BN(await call(shares, 'calcGav'));
  const postTotalSupply = new BN(await call(shares, 'totalSupply'));

  const preFundGavPerShare = BNExpDiv(preFundGav, preTotalSupply);
  const postFundGavPerShare = BNExpDiv(postFundGav, postTotalSupply);

  expect(postFundGav).bigNumberEq(preFundGav);
  expect(postManagerShares.sub(preManagerShares)).bigNumberEq(performanceFeeOwed);

  const currentHWM = new BN(
    (await call(
      performanceFee,
      'feeManagerToFeeInfo',
      [feeManager.options.address]
    )).highWaterMark
  );
  expect(currentHWM).bigNumberEq(preFundGavPerShare);
  expect(postFundGavPerShare).bigNumberCloseTo(
    BNExpMul(
      preFundGavPerShare,
      BNExpDiv(preTotalSupply, preTotalSupply.add(performanceFeeOwed))
    )
  );
});<|MERGE_RESOLUTION|>--- conflicted
+++ resolved
@@ -8,20 +8,8 @@
  */
 
 import { toWei, BN } from 'web3-utils';
-<<<<<<< HEAD
-import { call, send } from '~/deploy/utils/deploy-contract';
-import { partialRedeploy } from '~/deploy/scripts/deploy-system';
-import { BNExpDiv, BNExpMul } from '~/tests/utils/BNmath';
-import { CONTRACT_NAMES } from '~/tests/utils/constants';
-import { encodeArgs } from '~/tests/utils/formatting';
-import { investInFund, setupFundWithParams } from '~/tests/utils/fund';
-import getAccounts from '~/deploy/utils/getAccounts';
-import { getEventFromLogs, getFunctionSignature } from '~/tests/utils/metadata';
-import { delay } from '~/tests/utils/time';
-import { encodeOasisDexTakeOrderArgs } from '~/tests/utils/oasisDex';
-
-=======
 import { call, send } from '~/utils/deploy-contract';
+import { encodeArgs } from '~/utils/formatting';
 import { BNExpDiv, BNExpMul } from '~/utils/BNmath';
 import { CONTRACT_NAMES } from '~/utils/constants';
 import { investInFund, setupFundWithParams } from '~/utils/fund';
@@ -33,16 +21,14 @@
 import mainnetAddrs from '~/config';
 
 let web3;
->>>>>>> 772ad5e6
 let defaultTxOpts, investorTxOpts, managerTxOpts;
 let deployer, manager, investor;
 let performanceFeePeriod, performanceFeeRate;
 let mln, weth, oasisDexAdapter, oasisDexExchange;
-let performanceFee, managementFee, priceSource;
+let performanceFee, priceSource;
 let fund;
 let mlnToEthRate, wethToEthRate;
 let takeOrderSignature;
-let kyberProxy, mockKyber;
 
 beforeAll(async () => {
   web3 = await startChain();
@@ -51,30 +37,13 @@
   managerTxOpts = { ...defaultTxOpts, from: manager };
   investorTxOpts = { ...defaultTxOpts, from: investor };
 
-<<<<<<< HEAD
-  const deployed = await partialRedeploy(CONTRACT_NAMES.FUND_FACTORY);
-  contracts = deployed.contracts;
-
-  mln = contracts.MLN;
-  weth = contracts.WETH;
-  oasisDexAdapter = contracts.OasisDexAdapter;
-  oasisDexExchange = contracts.OasisDexExchange;
-  performanceFee = contracts.PerformanceFee;
-  priceSource = contracts.TestingPriceFeed;
-
-  const fundFactory = contracts.FundFactory;
-=======
   mln = getDeployed(CONTRACT_NAMES.MLN, web3, mainnetAddrs.tokens.MLN);
   weth = getDeployed(CONTRACT_NAMES.WETH, web3, mainnetAddrs.tokens.WETH);
   oasisDexAdapter = getDeployed(CONTRACT_NAMES.OASIS_DEX_ADAPTER, web3);
   oasisDexExchange = getDeployed(CONTRACT_NAMES.OASIS_DEX_EXCHANGE, web3, mainnetAddrs.oasis.OasisDexExchange);
-  managementFee = getDeployed(CONTRACT_NAMES.MANAGEMENT_FEE, web3);
   performanceFee = getDeployed(CONTRACT_NAMES.PERFORMANCE_FEE, web3);
   priceSource = getDeployed(CONTRACT_NAMES.KYBER_PRICEFEED, web3);
-  kyberProxy = getDeployed(CONTRACT_NAMES.KYBER_NETWORK_PROXY, web3, mainnetAddrs.kyber.KyberNetworkProxy);
-  mockKyber = getDeployed(CONTRACT_NAMES.KYBER_MOCK_NETWORK, web3);
   const fundFactory = getDeployed(CONTRACT_NAMES.FUND_FACTORY, web3);
->>>>>>> 772ad5e6
 
   // Fees
   performanceFeePeriod = '2'; // 2 secs
@@ -82,7 +51,7 @@
   const fees = {
     addresses: [performanceFee.options.address],
     encodedSettings: [
-      encodeArgs(['uint256', 'uint256'], [performanceFeeRate, performanceFeePeriod])
+      encodeArgs(['uint256', 'uint256'], [performanceFeeRate, performanceFeePeriod], web3)
     ]
   };
 
@@ -395,11 +364,7 @@
     ))[0]
   );  expect(performanceFeeOwed).bigNumberGt(new BN(0));
 
-<<<<<<< HEAD
-  await send(shares, 'payoutMilestoneFeesForFund', [], managerTxOpts);
-=======
-  await send(feeManager, 'rewardAllFees', [], managerTxOpts, web3);
->>>>>>> 772ad5e6
+  await send(shares, 'payoutMilestoneFeesForFund', [], managerTxOpts, web3);
 
   const postManagerShares = new BN(await call(shares, 'balanceOf', [manager]));
   const postFundGav = new BN(await call(shares, 'calcGav'));
