/*
 * @file Tests funds vault via the 0x adapter
 *
 * @test Fund takes an order made by a third party
 * @test Fund takes an order made by a third party, with a taker fee
 * @test Fund takes an order made by a third party, with same taker, taker fee, and protocol fee assets
 * @test Fund takes an order made by a third party, with no protocolFee set
 */

import { BN, toWei } from 'web3-utils';
import { call, send } from '~/deploy/utils/deploy-contract';
import { BNExpDiv } from '~/tests/utils/BNmath';
import { CONTRACT_NAMES } from '~/tests/utils/constants';
import { investInFund, setupFundWithParams } from '~/tests/utils/fund';
import { getFunctionSignature } from '~/tests/utils/metadata';
import {
  createUnsignedZeroExOrder,
  encodeZeroExTakeOrderArgs,
  signZeroExOrder
} from '~/tests/utils/zeroExV3';
import { getDeployed } from '~/tests/utils/getDeployed';

const mainnetAddrs = require('../../mainnet_thirdparty_contracts');

let web3;
let deployer, manager, investor;
let defaultTxOpts, managerTxOpts, governorTxOpts;
let zrx, mln, weth, priceSource, fundFactory, zeroExExchange, erc20Proxy, fund, zeroExAdapter;
let takeOrderSignature;
let protocolFeeAmount, chainId;
let zrxToEthRate;

const gasPrice = toWei('2', 'gwei');

beforeAll(async () => {
  web3 = await startChain();
  [deployer, manager, investor] = await web3.eth.getAccounts();
  defaultTxOpts = { from: deployer, gas: 8000000, gasPrice };
  managerTxOpts = { ...defaultTxOpts, from: manager };
  governorTxOpts = { ...defaultTxOpts, from: mainnetAddrs.zeroExV3.ZeroExGovernor };

  await web3.eth.sendTransaction({
    from: deployer,
    to: mainnetAddrs.zeroExV3.ZeroExGovernor,
    value: toWei('1', 'ether'),
    gas: 1000000
  });

  takeOrderSignature = getFunctionSignature(
    CONTRACT_NAMES.ORDER_TAKER,
    'takeOrder',
  );

<<<<<<< HEAD
  mln = getDeployed(CONTRACT_NAMES.MLN, web3, mainnetAddrs.tokens.MLN);
  weth = getDeployed(CONTRACT_NAMES.WETH, web3, mainnetAddrs.tokens.WETH);
  zrx = getDeployed(CONTRACT_NAMES.ZRX, web3, mainnetAddrs.tokens.ZRX);
  priceSource = getDeployed(CONTRACT_NAMES.KYBER_PRICEFEED, web3);
  erc20Proxy = getDeployed(CONTRACT_NAMES.ZERO_EX_V2_ERC20_PROXY, web3, mainnetAddrs.zeroExV3.ZeroExV3ERC20Proxy);
  zeroExAdapter = getDeployed(CONTRACT_NAMES.ZERO_EX_V3_ADAPTER, web3);
  zeroExExchange = getDeployed(CONTRACT_NAMES.ZERO_EX_V3_EXCHANGE, web3, mainnetAddrs.zeroExV3.ZeroExV3Exchange);
  fundFactory = getDeployed(CONTRACT_NAMES.FUND_FACTORY, web3);
=======
  dai = contracts.DAI;
  mln = contracts.MLN;
  weth = contracts.WETH;
  priceSource = contracts.TestingPriceFeed;
  fundFactory = contracts.FundFactory;
  zeroExExchange = contracts.ZeroExV3Exchange;
  zeroExAdapter = contracts.ZeroExV3Adapter;
  erc20Proxy = contracts.ZeroExV3ERC20Proxy;

  wethToEthRate = toWei('1', 'ether');
  mlnToEthRate = toWei('0.5', 'ether');
  daiToEthRate = toWei('0.005', 'ether');
  await send(
    priceSource,
    'update',
    [
      [weth.options.address, mln.options.address, dai.options.address],
      [wethToEthRate, mlnToEthRate, daiToEthRate],
    ],
    defaultTxOpts
  );
>>>>>>> 97937bca

  fund = await setupFundWithParams({
    integrationAdapters: [zeroExAdapter.options.address],
    initialInvestment: {
      contribAmount: toWei('5', 'ether'),
      investor,
      tokenContract: weth
    },
    manager,
    quoteToken: weth.options.address,
    fundFactory,
    web3
  });

  zrxToEthRate = await call(priceSource, 'getPrice', [zrx.options.address]);

  // Set vars - orders
  const protocolFeeMultiplier = new BN(
    await call(zeroExExchange, 'protocolFeeMultiplier')
  );
  protocolFeeAmount = protocolFeeMultiplier.mul(new BN(gasPrice)).toString();
  chainId = await web3.eth.net.getId();
});

describe('Fund takes an order', () => {
  let signedOrder;

  test('Third party makes an order', async () => {
    const makerAddress = deployer;
    const makerTokenAddress = dai.options.address;
    const makerAssetAmount = toWei('10', 'Ether');
    const takerTokenAddress = weth.options.address;
    const makerPerTakerRate = new BN(
      (await call(priceSource, 'getLiveRate', [takerTokenAddress, makerTokenAddress]))[0]
    );
    const takerAssetAmount = BNExpDiv(
      new BN(makerAssetAmount),
      makerPerTakerRate
    ).toString();

    const unsignedOrder = await createUnsignedZeroExOrder(
      zeroExExchange.options.address,
      chainId,
      {
        makerAddress,
        makerTokenAddress,
        makerAssetAmount,
        takerTokenAddress,
        takerAssetAmount,
      },
    );

<<<<<<< HEAD
    await send(mln, 'approve', [erc20Proxy.options.address, makerAssetAmount], defaultTxOpts, web3);
=======
    await send(dai, 'approve', [erc20Proxy.options.address, makerAssetAmount], defaultTxOpts);
>>>>>>> 97937bca

    signedOrder = await signZeroExOrder(unsignedOrder, deployer);

    const signatureValid = await call(
      zeroExExchange,
      'isValidOrderSignature',
      [signedOrder, signedOrder.signature]
    );

    expect(signatureValid).toBeTruthy();
  });

  test('Manager takes order through 0x adapter', async () => {
    const { vault } = fund;

<<<<<<< HEAD
    const preMlnDeployer = new BN(await call(mln, 'balanceOf', [deployer]));
=======
    const makerFeeAsset = signedOrder.makerFeeAssetData === '0x' ?
      EMPTY_ADDRESS :
      assetDataUtils.decodeERC20AssetData(signedOrder.makerFeeAssetData).tokenAddress;
    const takerFeeAsset = signedOrder.takerFeeAssetData === '0x' ?
      EMPTY_ADDRESS :
      assetDataUtils.decodeERC20AssetData(signedOrder.takerFeeAssetData).tokenAddress;

    const preDaiDeployer = new BN(await call(dai, 'balanceOf', [deployer]));
>>>>>>> 97937bca
    const preWethDeployer = new BN(await call(weth, 'balanceOf', [deployer]));
    const preFundBalanceOfWeth = new BN(await call(weth, 'balanceOf', [vault.options.address]));
    const preFundBalanceOfDai = new BN(await call(dai, 'balanceOf', [vault.options.address]));
    const preFundHoldingsWeth = new BN(
      await call(vault, 'assetBalances', [weth.options.address])
    );
    const preFundHoldingsDai = new BN(
      await call(vault, 'assetBalances', [dai.options.address])
    );

    const fillQuantity = signedOrder.takerAssetAmount;
    const encodedArgs = encodeZeroExTakeOrderArgs(signedOrder, fillQuantity);

    await send(
      vault,
      'callOnIntegration',
      [
        zeroExAdapter.options.address,
        takeOrderSignature,
        encodedArgs,
      ],
      managerTxOpts,
      web3
    );

    const postDaiDeployer = new BN(await call(dai, 'balanceOf', [deployer]));
    const postWethDeployer = new BN(await call(weth, 'balanceOf', [deployer]));
    const postFundBalanceOfWeth = new BN(await call(weth, 'balanceOf', [vault.options.address]));
    const postFundBalanceOfDai = new BN(await call(dai, 'balanceOf', [vault.options.address]));
    const postFundHoldingsWeth = new BN(
      await call(vault, 'assetBalances', [weth.options.address])
    );
    const postFundHoldingsDai = new BN(
      await call(vault, 'assetBalances', [dai.options.address])
    );

    expect(postDaiDeployer).bigNumberEq(preDaiDeployer.sub(new BN(signedOrder.makerAssetAmount)));
    expect(postWethDeployer).bigNumberEq(preWethDeployer.add(new BN(signedOrder.takerAssetAmount)));

    const fundHoldingsWethDiff = preFundHoldingsWeth.sub(postFundHoldingsWeth);
    const fundHoldingsDaiDiff = postFundHoldingsDai.sub(preFundHoldingsDai);

    // Confirm that ERC20 token balances and assetBalances (internal accounting) diffs are equal
    expect(fundHoldingsWethDiff).bigNumberEq(preFundBalanceOfWeth.sub(postFundBalanceOfWeth));
    expect(fundHoldingsDaiDiff).bigNumberEq(postFundBalanceOfDai.sub(preFundBalanceOfDai));

    // Confirm that expected asset amounts were filled
    expect(fundHoldingsWethDiff).bigNumberEq(
      new BN(signedOrder.takerAssetAmount).add(new BN(protocolFeeAmount))
    );
    expect(fundHoldingsDaiDiff).bigNumberEq(new BN(signedOrder.makerAssetAmount));
  });
});

describe('Fund takes an order with a different taker fee asset', () => {
  let signedOrder;

  test('Third party makes an order', async () => {
    const makerAddress = deployer;
    const makerTokenAddress = mln.options.address;
    const makerAssetAmount = toWei('1', 'Ether');
    const takerTokenAddress = weth.options.address;
    const makerPerTakerRate = new BN(
      (await call(priceSource, 'getLiveRate', [takerTokenAddress, makerTokenAddress]))[0]
    );
    const takerAssetAmount = BNExpDiv(
      new BN(makerAssetAmount),
      makerPerTakerRate
    ).toString();

    const takerFee = new BN(toWei('1', 'ether'));
    const takerFeeTokenAddress = zrx.options.address;
    const feeRecipientAddress = investor;

    const unsignedOrder = await createUnsignedZeroExOrder(
      zeroExExchange.options.address,
      chainId,
      {
        feeRecipientAddress,
        makerAddress,
        makerTokenAddress,
        makerAssetAmount,
        takerFee,
        takerTokenAddress,
        takerAssetAmount,
        takerFeeTokenAddress
      },
    );

    await send(mln, 'approve', [erc20Proxy.options.address, makerAssetAmount], defaultTxOpts, web3);

    signedOrder = await signZeroExOrder(unsignedOrder, deployer);
    const signatureValid = await call(
      zeroExExchange,
      'isValidOrderSignature',
      [signedOrder, signedOrder.signature]
    );

    expect(signatureValid).toBeTruthy();
  });

<<<<<<< HEAD
  test('Fund WITHOUT enough taker fee fails to take order', async () => {
    const { vault } = fund;

    const fillQuantity = signedOrder.takerAssetAmount;
    const encodedArgs = encodeZeroExTakeOrderArgs(signedOrder, fillQuantity);

    await expect(
      send(
        vault,
        'callOnIntegration',
        [
          zeroExAdapter.options.address,
          takeOrderSignature,
          encodedArgs,
        ],
        managerTxOpts,
        web3
      )
    ).rejects.toThrowFlexible("TRANSFER_FAILED");
  });

  test('Invest in fund with enough DAI to take trade with taker fee', async () => {
    const { hub, shares } = fund;

    // Enable investment with zrx
    await send(shares, 'enableSharesInvestmentAssets', [[zrx.options.address]], managerTxOpts, web3);

    const contribAmount = toWei('100', 'ether');
    const shareCost = new BN(
      await call(
        shares,
        'getSharesCostInAsset',
        [toWei('1', 'ether'), zrx.options.address]
      )
    );
    const wantedShares = BNExpDiv(new BN(contribAmount), shareCost);

    const preInvestorShares = new BN(await call(shares, 'balanceOf', [investor]));

    await investInFund({
      fundAddress: hub.options.address,
      investment: {
        contribAmount,
        investor,
        tokenContract: zrx
      },
      tokenPriceData: {
        priceSource,
        tokenAddresses: [zrx.options.address],
        tokenPrices: [zrxToEthRate]
      },
      web3
    });

    const postInvestorShares = new BN(await call(shares, 'balanceOf', [investor]));
    expect(postInvestorShares).bigNumberEq(preInvestorShares.add(new BN(wantedShares)));
  });

=======
>>>>>>> 97937bca
  test('Fund with enough taker fee asset takes order', async () => {
    const { vault } = fund;

    const preMlnDeployer = new BN(await call(mln, 'balanceOf', [deployer]));
    const preWethDeployer = new BN(await call(weth, 'balanceOf', [deployer]));
    const preFundBalanceOfDai = new BN(await call(zrx, 'balanceOf', [vault.options.address]));
    const preFundBalanceOfWeth = new BN(await call(weth, 'balanceOf', [vault.options.address]));
    const preFundBalanceOfMln = new BN(await call(mln, 'balanceOf', [vault.options.address]));
    const preFundHoldingsDai = new BN(
      await call(vault, 'assetBalances', [zrx.options.address])
    );
    const preFundHoldingsWeth = new BN(
      await call(vault, 'assetBalances', [weth.options.address])
    );
    const preFundHoldingsMln = new BN(
      await call(vault, 'assetBalances', [mln.options.address])
    );

    const fillQuantity = signedOrder.takerAssetAmount;

    const encodedArgs = encodeZeroExTakeOrderArgs(signedOrder, fillQuantity);

    await send(
      vault,
      'callOnIntegration',
      [
        zeroExAdapter.options.address,
        takeOrderSignature,
        encodedArgs,
      ],
      managerTxOpts,
      web3
    );


    const postMlnDeployer = new BN(await call(mln, 'balanceOf', [deployer]));
    const postWethDeployer = new BN(await call(weth, 'balanceOf', [deployer]));
    const postFundBalanceOfDai = new BN(await call(zrx, 'balanceOf', [vault.options.address]));
    const postFundBalanceOfWeth = new BN(await call(weth, 'balanceOf', [vault.options.address]));
    const postFundBalanceOfMln = new BN(await call(mln, 'balanceOf', [vault.options.address]));
    const postFundHoldingsDai = new BN(
      await call(vault, 'assetBalances', [zrx.options.address])
    );
    const postFundHoldingsWeth = new BN(
      await call(vault, 'assetBalances', [weth.options.address])
    );
    const postFundHoldingsMln = new BN(
      await call(vault, 'assetBalances', [mln.options.address])
    );

    expect(postMlnDeployer).bigNumberEq(preMlnDeployer.sub(new BN(signedOrder.makerAssetAmount)));
    expect(postWethDeployer).bigNumberEq(preWethDeployer.add(new BN(signedOrder.takerAssetAmount)));

    const fundHoldingsDaiDiff = preFundHoldingsDai.sub(postFundHoldingsDai);
    const fundHoldingsMlnDiff = postFundHoldingsMln.sub(preFundHoldingsMln);
    const fundHoldingsWethDiff = preFundHoldingsWeth.sub(postFundHoldingsWeth);

    // Confirm that ERC20 token balances and assetBalances (internal accounting) diffs are equal
    expect(fundHoldingsDaiDiff).bigNumberEq(preFundBalanceOfDai.sub(postFundBalanceOfDai));
    expect(fundHoldingsMlnDiff).bigNumberEq(postFundBalanceOfMln.sub(preFundBalanceOfMln));
    expect(fundHoldingsWethDiff).bigNumberEq(preFundBalanceOfWeth.sub(postFundBalanceOfWeth));

    // Confirm that expected asset amounts were filled
    expect(fundHoldingsWethDiff).bigNumberEq(
      new BN(signedOrder.takerAssetAmount).add(new BN(protocolFeeAmount))
    );
    expect(fundHoldingsMlnDiff).bigNumberEq(new BN(signedOrder.makerAssetAmount));
    expect(fundHoldingsDaiDiff).bigNumberEq(new BN(signedOrder.takerFee));
  });
});

describe('Fund takes an order with same taker, taker fee, and protocol fee asset', () => {
  let signedOrder;

  test('Third party makes an order', async () => {
    const makerAddress = deployer;
    const makerTokenAddress = mln.options.address;
    const makerAssetAmount = toWei('0.5', 'Ether');
    const takerTokenAddress = weth.options.address;
    const makerPerTakerRate = new BN(
      (await call(priceSource, 'getLiveRate', [takerTokenAddress, makerTokenAddress]))[0]
    );
    const takerAssetAmount = BNExpDiv(
      new BN(makerAssetAmount),
      makerPerTakerRate
    ).toString();

    const takerFee = new BN(toWei('0.005', 'ether'));
    const takerFeeTokenAddress = weth.options.address;
    const feeRecipientAddress = investor;

    const unsignedOrder = await createUnsignedZeroExOrder(
      zeroExExchange.options.address,
      chainId,
      {
        feeRecipientAddress,
        makerAddress,
        makerTokenAddress,
        makerAssetAmount,
        takerTokenAddress,
        takerAssetAmount,
        takerFee,
        takerFeeTokenAddress
      },
    );

    await send(mln, 'approve', [erc20Proxy.options.address, makerAssetAmount], defaultTxOpts, web3);

    signedOrder = await signZeroExOrder(unsignedOrder, deployer);
    const signatureValid = await call(
      zeroExExchange,
      'isValidOrderSignature',
      [signedOrder, signedOrder.signature]
    );

    expect(signatureValid).toBeTruthy();
  });

  test('Fund with enough taker fee asset and protocol fee takes order', async () => {
    const { vault } = fund;

    const preMlnDeployer = new BN(await call(mln, 'balanceOf', [deployer]));
    const preWethDeployer = new BN(await call(weth, 'balanceOf', [deployer]));
    const preFundBalanceOfWeth = new BN(await call(weth, 'balanceOf', [vault.options.address]));
    const preFundBalanceOfMln = new BN(await call(mln, 'balanceOf', [vault.options.address]));
    const preFundHoldingsWeth = new BN(
      await call(vault, 'assetBalances', [weth.options.address])
    );
    const preFundHoldingsMln = new BN(
      await call(vault, 'assetBalances', [mln.options.address])
    );

    const fillQuantity = signedOrder.takerAssetAmount;
    const encodedArgs = encodeZeroExTakeOrderArgs(signedOrder, fillQuantity);

    await send(
      vault,
      'callOnIntegration',
      [
        zeroExAdapter.options.address,
        takeOrderSignature,
        encodedArgs,
      ],
      managerTxOpts,
      web3
    );

    const postMlnDeployer = new BN(await call(mln, 'balanceOf', [deployer]));
    const postWethDeployer = new BN(await call(weth, 'balanceOf', [deployer]));
    const postFundBalanceOfWeth = new BN(await call(weth, 'balanceOf', [vault.options.address]));
    const postFundBalanceOfMln = new BN(await call(mln, 'balanceOf', [vault.options.address]));
    const postFundHoldingsWeth = new BN(
      await call(vault, 'assetBalances', [weth.options.address])
    );
    const postFundHoldingsMln = new BN(
      await call(vault, 'assetBalances', [mln.options.address])
    );

    expect(postMlnDeployer).bigNumberEq(preMlnDeployer.sub(new BN(signedOrder.makerAssetAmount)));
    expect(postWethDeployer).bigNumberEq(preWethDeployer.add(new BN(signedOrder.takerAssetAmount)));

    const fundHoldingsMlnDiff = postFundHoldingsMln.sub(preFundHoldingsMln);
    const fundHoldingsWethDiff = preFundHoldingsWeth.sub(postFundHoldingsWeth);

    // Confirm that ERC20 token balances and assetBalances (internal accounting) diffs are equal
    expect(fundHoldingsMlnDiff).bigNumberEq(postFundBalanceOfMln.sub(preFundBalanceOfMln));
    expect(fundHoldingsWethDiff).bigNumberEq(preFundBalanceOfWeth.sub(postFundBalanceOfWeth));

    // Confirm that expected asset amounts were filled
    expect(fundHoldingsWethDiff).bigNumberEq(
      new BN(signedOrder.takerAssetAmount)
        .add(new BN(protocolFeeAmount))
        .add(new BN(signedOrder.takerFee))
    );
    expect(fundHoldingsMlnDiff).bigNumberEq(new BN(signedOrder.makerAssetAmount));
  });
});

describe('Fund can take an order when protocol fee disabled', () => {
  let signedOrder;

  // @dev Sets protocolFeeMultiplier to 0, so need to undo after if further tests
  test('Deployer sets protocolFeeMultiplier to 0', async () => {
    await send(zeroExExchange, 'setProtocolFeeMultiplier', [0], governorTxOpts, web3);
    const newProtocolFeeMultiplier = await call(zeroExExchange, 'protocolFeeMultiplier');
    expect(newProtocolFeeMultiplier).toEqual("0");
  });

  test('Third party makes order', async () => {
    const makerAddress = deployer;
    const makerTokenAddress = mln.options.address;
    const makerAssetAmount = toWei('1', 'Ether');
    const takerTokenAddress = weth.options.address;
    const makerPerTakerRate = new BN(
      (await call(priceSource, 'getLiveRate', [takerTokenAddress, makerTokenAddress]))[0]
    );
    const takerAssetAmount = BNExpDiv(
      new BN(makerAssetAmount),
      makerPerTakerRate
    ).toString();

    const unsignedOrder = await createUnsignedZeroExOrder(
      zeroExExchange.options.address,
      chainId,
      {
        makerAddress,
        makerTokenAddress,
        makerAssetAmount,
        takerTokenAddress,
        takerAssetAmount,
      },
    );

    await send(mln, 'approve', [erc20Proxy.options.address, makerAssetAmount], defaultTxOpts, web3);

    signedOrder = await signZeroExOrder(unsignedOrder, deployer);

    const signatureValid = await call(
      zeroExExchange,
      'isValidOrderSignature',
      [signedOrder, signedOrder.signature]
    );

    expect(signatureValid).toBeTruthy();
  });

  test('Manager takes order through 0x adapter', async () => {
    const { vault } = fund;

    const preMlnDeployer = new BN(await call(mln, 'balanceOf', [deployer]));
    const preWethDeployer = new BN(await call(weth, 'balanceOf', [deployer]));
    const preFundBalanceOfWeth = new BN(await call(weth, 'balanceOf', [vault.options.address]));
    const preFundBalanceOfMln = new BN(await call(mln, 'balanceOf', [vault.options.address]));
    const preFundHoldingsWeth = new BN(
      await call(vault, 'assetBalances', [weth.options.address])
    );
    const preFundHoldingsMln = new BN(
      await call(vault, 'assetBalances', [mln.options.address])
    );

    const fillQuantity = signedOrder.takerAssetAmount;
    const encodedArgs = encodeZeroExTakeOrderArgs(signedOrder, fillQuantity);

    await send(
      vault,
      'callOnIntegration',
      [
        zeroExAdapter.options.address,
        takeOrderSignature,
        encodedArgs,
      ],
      managerTxOpts,
      web3
    );

    const postMlnDeployer = new BN(await call(mln, 'balanceOf', [deployer]));
    const postWethDeployer = new BN(await call(weth, 'balanceOf', [deployer]));
    const postFundBalanceOfWeth = new BN(await call(weth, 'balanceOf', [vault.options.address]));
    const postFundBalanceOfMln = new BN(await call(mln, 'balanceOf', [vault.options.address]));
    const postFundHoldingsWeth = new BN(
      await call(vault, 'assetBalances', [weth.options.address])
    );
    const postFundHoldingsMln = new BN(
      await call(vault, 'assetBalances', [mln.options.address])
    );

    expect(postMlnDeployer).bigNumberEq(preMlnDeployer.sub(new BN(signedOrder.makerAssetAmount)));
    expect(postWethDeployer).bigNumberEq(preWethDeployer.add(new BN(signedOrder.takerAssetAmount)));

    const fundHoldingsMlnDiff = postFundHoldingsMln.sub(preFundHoldingsMln);
    const fundHoldingsWethDiff = preFundHoldingsWeth.sub(postFundHoldingsWeth);

    // Confirm that ERC20 token balances and assetBalances (internal accounting) diffs are equal
    expect(fundHoldingsMlnDiff).bigNumberEq(postFundBalanceOfMln.sub(preFundBalanceOfMln));
    expect(fundHoldingsWethDiff).bigNumberEq(preFundBalanceOfWeth.sub(postFundBalanceOfWeth));

    // Confirm that expected asset amounts were filled
    expect(fundHoldingsWethDiff).bigNumberEq(
      new BN(signedOrder.takerAssetAmount).add(new BN(signedOrder.takerFee))
    );
    expect(fundHoldingsMlnDiff).bigNumberEq(new BN(signedOrder.makerAssetAmount));
  });
});<|MERGE_RESOLUTION|>--- conflicted
+++ resolved
@@ -51,7 +51,6 @@
     'takeOrder',
   );
 
-<<<<<<< HEAD
   mln = getDeployed(CONTRACT_NAMES.MLN, web3, mainnetAddrs.tokens.MLN);
   weth = getDeployed(CONTRACT_NAMES.WETH, web3, mainnetAddrs.tokens.WETH);
   zrx = getDeployed(CONTRACT_NAMES.ZRX, web3, mainnetAddrs.tokens.ZRX);
@@ -60,29 +59,6 @@
   zeroExAdapter = getDeployed(CONTRACT_NAMES.ZERO_EX_V3_ADAPTER, web3);
   zeroExExchange = getDeployed(CONTRACT_NAMES.ZERO_EX_V3_EXCHANGE, web3, mainnetAddrs.zeroExV3.ZeroExV3Exchange);
   fundFactory = getDeployed(CONTRACT_NAMES.FUND_FACTORY, web3);
-=======
-  dai = contracts.DAI;
-  mln = contracts.MLN;
-  weth = contracts.WETH;
-  priceSource = contracts.TestingPriceFeed;
-  fundFactory = contracts.FundFactory;
-  zeroExExchange = contracts.ZeroExV3Exchange;
-  zeroExAdapter = contracts.ZeroExV3Adapter;
-  erc20Proxy = contracts.ZeroExV3ERC20Proxy;
-
-  wethToEthRate = toWei('1', 'ether');
-  mlnToEthRate = toWei('0.5', 'ether');
-  daiToEthRate = toWei('0.005', 'ether');
-  await send(
-    priceSource,
-    'update',
-    [
-      [weth.options.address, mln.options.address, dai.options.address],
-      [wethToEthRate, mlnToEthRate, daiToEthRate],
-    ],
-    defaultTxOpts
-  );
->>>>>>> 97937bca
 
   fund = await setupFundWithParams({
     integrationAdapters: [zeroExAdapter.options.address],
@@ -135,11 +111,7 @@
       },
     );
 
-<<<<<<< HEAD
     await send(mln, 'approve', [erc20Proxy.options.address, makerAssetAmount], defaultTxOpts, web3);
-=======
-    await send(dai, 'approve', [erc20Proxy.options.address, makerAssetAmount], defaultTxOpts);
->>>>>>> 97937bca
 
     signedOrder = await signZeroExOrder(unsignedOrder, deployer);
 
@@ -155,18 +127,7 @@
   test('Manager takes order through 0x adapter', async () => {
     const { vault } = fund;
 
-<<<<<<< HEAD
     const preMlnDeployer = new BN(await call(mln, 'balanceOf', [deployer]));
-=======
-    const makerFeeAsset = signedOrder.makerFeeAssetData === '0x' ?
-      EMPTY_ADDRESS :
-      assetDataUtils.decodeERC20AssetData(signedOrder.makerFeeAssetData).tokenAddress;
-    const takerFeeAsset = signedOrder.takerFeeAssetData === '0x' ?
-      EMPTY_ADDRESS :
-      assetDataUtils.decodeERC20AssetData(signedOrder.takerFeeAssetData).tokenAddress;
-
-    const preDaiDeployer = new BN(await call(dai, 'balanceOf', [deployer]));
->>>>>>> 97937bca
     const preWethDeployer = new BN(await call(weth, 'balanceOf', [deployer]));
     const preFundBalanceOfWeth = new BN(await call(weth, 'balanceOf', [vault.options.address]));
     const preFundBalanceOfDai = new BN(await call(dai, 'balanceOf', [vault.options.address]));
@@ -268,67 +229,6 @@
     expect(signatureValid).toBeTruthy();
   });
 
-<<<<<<< HEAD
-  test('Fund WITHOUT enough taker fee fails to take order', async () => {
-    const { vault } = fund;
-
-    const fillQuantity = signedOrder.takerAssetAmount;
-    const encodedArgs = encodeZeroExTakeOrderArgs(signedOrder, fillQuantity);
-
-    await expect(
-      send(
-        vault,
-        'callOnIntegration',
-        [
-          zeroExAdapter.options.address,
-          takeOrderSignature,
-          encodedArgs,
-        ],
-        managerTxOpts,
-        web3
-      )
-    ).rejects.toThrowFlexible("TRANSFER_FAILED");
-  });
-
-  test('Invest in fund with enough DAI to take trade with taker fee', async () => {
-    const { hub, shares } = fund;
-
-    // Enable investment with zrx
-    await send(shares, 'enableSharesInvestmentAssets', [[zrx.options.address]], managerTxOpts, web3);
-
-    const contribAmount = toWei('100', 'ether');
-    const shareCost = new BN(
-      await call(
-        shares,
-        'getSharesCostInAsset',
-        [toWei('1', 'ether'), zrx.options.address]
-      )
-    );
-    const wantedShares = BNExpDiv(new BN(contribAmount), shareCost);
-
-    const preInvestorShares = new BN(await call(shares, 'balanceOf', [investor]));
-
-    await investInFund({
-      fundAddress: hub.options.address,
-      investment: {
-        contribAmount,
-        investor,
-        tokenContract: zrx
-      },
-      tokenPriceData: {
-        priceSource,
-        tokenAddresses: [zrx.options.address],
-        tokenPrices: [zrxToEthRate]
-      },
-      web3
-    });
-
-    const postInvestorShares = new BN(await call(shares, 'balanceOf', [investor]));
-    expect(postInvestorShares).bigNumberEq(preInvestorShares.add(new BN(wantedShares)));
-  });
-
-=======
->>>>>>> 97937bca
   test('Fund with enough taker fee asset takes order', async () => {
     const { vault } = fund;
 
