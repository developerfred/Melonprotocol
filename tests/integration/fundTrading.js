import test from "ava";
import api from "../../utils/lib/api";
import {deployContract, retrieveContract} from "../../utils/lib/contracts";
import getAllBalances from "../../utils/lib/getAllBalances";
import deployEnvironment from "../../utils/deploy/contracts";
import updatePriceFeed from "../../utils/lib/updatePriceFeed";

const BigNumber = require("bignumber.js");
const environmentConfig = require("../../utils/config/environment.js");

const environment = "development";
const config = environmentConfig[environment];

// hoisted variables
let accounts;
let deployer;
let ethToken;
let fund;
let gasPrice;
let investor;
let manager;
let mlnToken;
let pricefeed;
let txId;
let runningGasTotal;
let SimpleMarket1;
let SimpleMarket2;
let exchanges;
let trade1;
let trade2;
let trade3;
let trade4;
let version;
let deployed;

// mock data
const offeredValue = 10 ** 10;
const wantedShares = 10 ** 10;
const numberofExchanges = 2;

test.before(async () => {
  deployed = await deployEnvironment(environment);
  accounts = await api.eth.accounts();
  gasPrice = Number(await api.eth.gasPrice());
  [deployer, manager, investor] = accounts;
  version = await deployed.Version;
  pricefeed = await deployed.PriceFeed;
  mlnToken = await deployed.MlnToken;
  ethToken = await deployed.EthToken;
  SimpleMarket1 = await deployed.SimpleMarket;
  SimpleMarket2 = await deployContract("exchange/thirdparty/SimpleMarket",
    {from: manager, gas: config.gas, gasPrice: config.gasPrice} // TODO: remove unnecessary params
  );
  exchanges = [SimpleMarket1, SimpleMarket2];
  const hash = "0x47173285a8d7341e5e972fc677286384f802f8ef42a5ec5f03bbfa254cb01fad";
  let sig = await api.eth.sign(manager, hash);
  sig = sig.substr(2, sig.length);
  const r = `0x${sig.substr(0, 64)}`;
  const s = `0x${sig.substr(64, 64)}`;
  const v = parseFloat(sig.substr(128, 2)) + 27;
  await version.instance.setupFund.postTransaction(
    { from: manager, gas: config.gas, gasPrice: config.gasPrice },
    [
      "Test fund", // name
      deployed.MlnToken.address, // reference asset
      config.protocol.fund.managementFee,
      config.protocol.fund.performanceFee,
      deployed.NoCompliance.address,
      deployed.RMMakeOrders.address,
      deployed.PriceFeed.address,
      [deployed.SimpleMarket.address, SimpleMarket2.address],
      [deployed.SimpleAdapter.address, deployed.SimpleAdapter.address],
      v,
      r,
      s,
    ],
  );
  const fundAddress = await version.instance.managerToFunds.call({}, [manager]);
  fund = await retrieveContract("Fund", fundAddress);
});

test.beforeEach(async () => {
  runningGasTotal = new BigNumber(0);

  await updatePriceFeed(deployed);

  const [, referencePrice] = await pricefeed.instance.getReferencePrice.call(
    {},
    [mlnToken.address, ethToken.address],
  );
  const [
    ,
    invertedReferencePrice,
  ] = await pricefeed.instance.getReferencePrice.call({}, [
    ethToken.address,
    mlnToken.address,
  ]);
  const sellQuantity1 = 1000;
  trade1 = {
    sellQuantity: sellQuantity1,
    buyQuantity: Math.round(referencePrice / 10 ** 18 * sellQuantity1),
  };
  const sellQuantity2 = 50;
  trade2 = {
    sellQuantity: sellQuantity2,
    buyQuantity: Math.round(referencePrice / 10 ** 18 * sellQuantity2),
  };
  const sellQuantity3 = 5;
  trade3 = {
    sellQuantity: sellQuantity3,
    buyQuantity: Math.round(
      invertedReferencePrice / 10 ** 18 * sellQuantity3 / 10,
    ),
  };
  const sellQuantity4 = 5;
  trade4 = {
    sellQuantity: sellQuantity4,
    buyQuantity: Math.round(
      invertedReferencePrice / 10 ** 18 * sellQuantity4 * 1000,
    ),
  };
});

const initialTokenAmount = new BigNumber(10 ** 15);
test.serial("investor receives initial mlnToken for testing", async t => {
  const pre = await getAllBalances(deployed, accounts, fund);
  const preDeployerEth = new BigNumber(await api.eth.getBalance(deployer));
  txId = await mlnToken.instance.transfer.postTransaction(
    { from: deployer, gasPrice: config.gasPrice },
    [investor, initialTokenAmount, ""],
  );
  const gasUsed = (await api.eth.getTransactionReceipt(txId)).gasUsed;
  runningGasTotal = runningGasTotal.plus(gasUsed);
  const postDeployerEth = new BigNumber(await api.eth.getBalance(deployer));
  const post = await getAllBalances(deployed, accounts, fund);

  t.deepEqual(
    postDeployerEth.toString(),
    preDeployerEth.minus(runningGasTotal.times(gasPrice)).toString(),
  );
  t.deepEqual(
    post.investor.MlnToken,
    new BigNumber(pre.investor.MlnToken).add(initialTokenAmount).toNumber(),
  );

  t.deepEqual(post.investor.EthToken, pre.investor.EthToken);
  t.deepEqual(post.investor.ether, pre.investor.ether);
  t.deepEqual(post.manager.EthToken, pre.manager.EthToken);
  t.deepEqual(post.manager.MlnToken, pre.manager.MlnToken);
  t.deepEqual(post.investor.ether, pre.investor.ether);
  t.deepEqual(post.fund.MlnToken, pre.fund.MlnToken);
  t.deepEqual(post.fund.EthToken, pre.fund.EthToken);
  t.deepEqual(post.fund.ether, pre.fund.ether);
});

const exchangeIndexes = Array.from(new Array(numberofExchanges), (val, index) => index);
exchangeIndexes.forEach((i) => {
  test.serial(
    `fund receives MLN from a subscription (request & execute) [round ${i}]`,
    async t => {
      let investorGasTotal = new BigNumber(0);
      await mlnToken.instance.transfer.postTransaction(
        { from: deployer, gasPrice: config.gasPrice },
        [investor, 10 ** 14, ""],
      );
<<<<<<< HEAD
      const pre = await getAllBalances(deployed, accounts, fund);
      receipt = await mlnToken.instance.approve.postTransaction(
=======
      const pre = await getAllBalances();
      txId = await mlnToken.instance.approve.postTransaction(
>>>>>>> 1111bc3e
        { from: investor, gasPrice: config.gasPrice, gas: config.gas },
        [fund.address, offeredValue],
      );
      let gasUsed = (await api.eth.getTransactionReceipt(txId)).gasUsed;
      investorGasTotal = investorGasTotal.plus(gasUsed);
      txId = await fund.instance.requestSubscription.postTransaction(
        { from: investor, gas: config.gas, gasPrice: config.gasPrice },
        [offeredValue, wantedShares, false],
      );
      gasUsed = (await api.eth.getTransactionReceipt(txId)).gasUsed;
      investorGasTotal = investorGasTotal.plus(gasUsed);
      await updatePriceFeed(deployed);
      await updatePriceFeed(deployed);
      const sharePrice = await fund.instance.calcSharePrice.call({}, []);
      const requestId = await fund.instance.getLastRequestId.call({}, []);
      txId = await fund.instance.executeRequest.postTransaction(
        { from: investor, gas: config.gas, gasPrice: config.gasPrice },
        [requestId],
      );
      gasUsed = (await api.eth.getTransactionReceipt(txId)).gasUsed;
      investorGasTotal = investorGasTotal.plus(gasUsed);
      const estimatedMlnToSpend = Number(
        new BigNumber(offeredValue)
          .times(sharePrice)
          .dividedBy(new BigNumber(10 ** 18)) // toSmallestShareUnit
          .floor(),
      );
      const post = await getAllBalances(deployed, accounts, fund);

      t.deepEqual(post.worker.EthToken, pre.worker.EthToken);
      t.deepEqual(post.investor.EthToken, pre.investor.EthToken);
      t.deepEqual(
        post.investor.ether,
        pre.investor.ether.minus(investorGasTotal.times(gasPrice)),
      );
      t.deepEqual(post.manager.EthToken, pre.manager.EthToken);
      t.deepEqual(post.manager.MlnToken, pre.manager.MlnToken);
      t.deepEqual(post.manager.ether, pre.manager.ether);
      t.deepEqual(post.fund.MlnToken, pre.fund.MlnToken + estimatedMlnToSpend);
      t.deepEqual(post.fund.EthToken, pre.fund.EthToken);
      t.deepEqual(post.fund.ether, pre.fund.ether);
    },
  );

  test.serial(
    `Exchange ${i +
      1}: manager makes order, and sellToken (MLN-T) is transferred to exchange`,
    async t => {
      const pre = await getAllBalances(deployed, accounts, fund);
      const exchangePreMln = Number(
        await mlnToken.instance.balanceOf.call({}, [exchanges[i].address]),
      );
      const exchangePreEthToken = Number(
        await ethToken.instance.balanceOf.call({}, [exchanges[i].address]),
      );
      await updatePriceFeed(deployed);
      txId = await fund.instance.makeOrder.postTransaction(
        { from: manager, gas: config.gas, gasPrice: config.gasPrice },
        [
          i,
          mlnToken.address,
          ethToken.address,
          trade1.sellQuantity,
          trade1.buyQuantity,
        ],
      );
      const gasUsed = (await api.eth.getTransactionReceipt(txId)).gasUsed;
      runningGasTotal = runningGasTotal.plus(gasUsed);
      const exchangePostMln = Number(
        await mlnToken.instance.balanceOf.call({}, [exchanges[i].address]),
      );
      const exchangePostEthToken = Number(
        await ethToken.instance.balanceOf.call({}, [exchanges[i].address]),
      );
      const post = await getAllBalances(deployed, accounts, fund);

      t.deepEqual(exchangePostMln, exchangePreMln + trade1.sellQuantity);
      t.deepEqual(exchangePostEthToken, exchangePreEthToken);
      t.deepEqual(post.investor.MlnToken, pre.investor.MlnToken);
      t.deepEqual(post.investor.EthToken, pre.investor.EthToken);
      t.deepEqual(post.investor.ether, pre.investor.ether);
      t.deepEqual(post.manager.EthToken, pre.manager.EthToken);
      t.deepEqual(post.manager.MlnToken, pre.manager.MlnToken);
      t.deepEqual(
        post.manager.ether,
        pre.manager.ether.minus(runningGasTotal.times(gasPrice)),
      );
      t.deepEqual(post.fund.MlnToken, pre.fund.MlnToken - trade1.sellQuantity);
      t.deepEqual(post.fund.EthToken, pre.fund.EthToken);
      t.deepEqual(post.fund.ether, pre.fund.ether);
    },
  );

  test.serial(
    `Exchange ${i +
      1}: third party takes entire order, allowing fund to receive ethToken`,
    async t => {
      const pre = await getAllBalances(deployed, accounts, fund);
      const orderId = await exchanges[i].instance.last_offer_id.call({}, []);
      const exchangePreMln = Number(
        await mlnToken.instance.balanceOf.call({}, [exchanges[i].address]),
      );
      const exchangePreEthToken = Number(
        await ethToken.instance.balanceOf.call({}, [exchanges[i].address]),
      );
      txId = await ethToken.instance.approve.postTransaction(
        { from: deployer, gasPrice: config.gasPrice },
        [exchanges[i].address, trade1.buyQuantity + 100],
      );
      let gasUsed = (await api.eth.getTransactionReceipt(txId)).gasUsed;
      runningGasTotal = runningGasTotal.plus(gasUsed);
      txId = await exchanges[i].instance.buy.postTransaction(
        { from: deployer, gas: config.gas, gasPrice: config.gasPrice },
        [orderId, trade1.sellQuantity],
      );
      gasUsed = (await api.eth.getTransactionReceipt(txId)).gasUsed;
      runningGasTotal = runningGasTotal.plus(gasUsed);
      const exchangePostMln = Number(
        await mlnToken.instance.balanceOf.call({}, [exchanges[i].address]),
      );
      const exchangePostEthToken = Number(
        await ethToken.instance.balanceOf.call({}, [exchanges[i].address]),
      );
      const post = await getAllBalances(deployed, accounts, fund);

      t.deepEqual(exchangePostMln, exchangePreMln - trade1.sellQuantity);
      t.deepEqual(exchangePostEthToken, exchangePreEthToken);
      t.deepEqual(
        post.deployer.ether,
        pre.deployer.ether.minus(runningGasTotal.times(gasPrice)),
      );
      t.deepEqual(
        post.deployer.MlnToken,
        pre.deployer.MlnToken + trade1.sellQuantity,
      );
      t.deepEqual(
        post.deployer.EthToken,
        pre.deployer.EthToken - trade1.buyQuantity,
      );
      t.deepEqual(post.investor.MlnToken, pre.investor.MlnToken);
      t.deepEqual(post.investor.EthToken, pre.investor.EthToken);
      t.deepEqual(post.investor.ether, pre.investor.ether);
      t.deepEqual(post.manager.EthToken, pre.manager.EthToken);
      t.deepEqual(post.manager.MlnToken, pre.manager.MlnToken);
      t.deepEqual(post.manager.ether, pre.manager.ether);
      t.deepEqual(post.fund.MlnToken, pre.fund.MlnToken);
      t.deepEqual(post.fund.EthToken, pre.fund.EthToken + trade1.buyQuantity);
      t.deepEqual(post.fund.ether, pre.fund.ether);
    },
  );

  test.serial(
    `Exchange ${i +
      1}: third party makes order (sell MLN-T for ETH-T), and MLN-T is transferred to exchange`,
    async t => {
      const pre = await getAllBalances(deployed, accounts, fund);
      const exchangePreMln = Number(
        await mlnToken.instance.balanceOf.call({}, [exchanges[i].address]),
      );
      const exchangePreEthToken = Number(
        await ethToken.instance.balanceOf.call({}, [exchanges[i].address]),
      );
      txId = await mlnToken.instance.approve.postTransaction(
        { from: deployer, gasPrice: config.gasPrice },
        [exchanges[i].address, trade2.sellQuantity],
      );
      let gasUsed = (await api.eth.getTransactionReceipt(txId)).gasUsed;
      runningGasTotal = runningGasTotal.plus(gasUsed);
      txId = await exchanges[i].instance.offer.postTransaction(
        { from: deployer, gas: config.gas, gasPrice: config.gasPrice },
        [
          trade2.sellQuantity,
          mlnToken.address,
          trade2.buyQuantity,
          ethToken.address,
        ],
      );
      gasUsed = (await api.eth.getTransactionReceipt(txId)).gasUsed;
      runningGasTotal = runningGasTotal.plus(gasUsed);
      const exchangePostMln = Number(
        await mlnToken.instance.balanceOf.call({}, [exchanges[i].address]),
      );
      const exchangePostEthToken = Number(
        await ethToken.instance.balanceOf.call({}, [exchanges[i].address]),
      );
      const post = await getAllBalances(deployed, accounts, fund);

      t.deepEqual(exchangePostMln, exchangePreMln + trade2.sellQuantity);
      t.deepEqual(exchangePostEthToken, exchangePreEthToken);
      t.deepEqual(post.deployer.MlnToken, pre.deployer.MlnToken);
      t.deepEqual(
        post.deployer.EthToken,
        pre.deployer.EthToken - trade2.sellQuantity,
      );
      t.deepEqual(
        post.deployer.ether,
        pre.deployer.ether.minus(runningGasTotal.times(gasPrice)),
      );
      t.deepEqual(post.investor.MlnToken, pre.investor.MlnToken);
      t.deepEqual(post.investor.EthToken, pre.investor.EthToken);
      t.deepEqual(post.investor.ether, pre.investor.ether);
      t.deepEqual(post.manager.EthToken, pre.manager.EthToken);
      t.deepEqual(post.manager.MlnToken, pre.manager.MlnToken);
      t.deepEqual(post.manager.ether, pre.manager.ether);
      t.deepEqual(post.fund.MlnToken, pre.fund.MlnToken);
      t.deepEqual(post.fund.EthToken, pre.fund.EthToken);
      t.deepEqual(post.fund.ether, pre.fund.ether);
    },
  );

  test.serial(
    `Exchange ${i + 1}: manager takes order (buys MLN-T for ETH-T)`,
    async t => {
      const pre = await getAllBalances(deployed, accounts, fund);
      const exchangePreMln = Number(
        await mlnToken.instance.balanceOf.call({}, [exchanges[i].address]),
      );
      const exchangePreEthToken = Number(
        await ethToken.instance.balanceOf.call({}, [exchanges[i].address]),
      );
      const orderId = await exchanges[i].instance.last_offer_id.call({}, []);
      txId = await fund.instance.takeOrder.postTransaction(
        { from: manager, gas: config.gas, gasPrice: config.gasPrice },
        [i, orderId, trade2.sellQuantity],
      );
      const gasUsed = (await api.eth.getTransactionReceipt(txId)).gasUsed;
      runningGasTotal = runningGasTotal.plus(gasUsed);
      const exchangePostMln = Number(
        await mlnToken.instance.balanceOf.call({}, [exchanges[i].address]),
      );
      const exchangePostEthToken = Number(
        await ethToken.instance.balanceOf.call({}, [exchanges[i].address]),
      );
      const post = await getAllBalances(deployed, accounts, fund);

      t.deepEqual(exchangePostMln, exchangePreMln - trade2.sellQuantity);
      t.deepEqual(exchangePostEthToken, exchangePreEthToken);
      t.deepEqual(post.deployer.MlnToken, pre.deployer.MlnToken);
      t.deepEqual(
        post.deployer.EthToken,
        pre.deployer.EthToken + trade2.buyQuantity,
      );
      t.deepEqual(post.deployer.ether, pre.deployer.ether);
      t.deepEqual(post.investor.MlnToken, pre.investor.MlnToken);
      t.deepEqual(post.investor.EthToken, pre.investor.EthToken);
      t.deepEqual(post.investor.ether, pre.investor.ether);
      t.deepEqual(post.manager.EthToken, pre.manager.EthToken);
      t.deepEqual(post.manager.MlnToken, pre.manager.MlnToken);
      t.deepEqual(
        post.manager.ether,
        pre.manager.ether.minus(runningGasTotal.times(gasPrice)),
      );
      t.deepEqual(post.fund.MlnToken, pre.fund.MlnToken + trade2.sellQuantity);
      t.deepEqual(post.fund.EthToken, pre.fund.EthToken - trade2.buyQuantity);
      t.deepEqual(post.fund.ether, pre.fund.ether);
    },
  );
});

test.serial(
  "manager tries to make a bad order (sell ETH-T for MLN-T), RMMakeOrders should prevent this",
  async t => {
    const pre = await getAllBalances(deployed, accounts, fund);
    const exchangePreEthToken = Number(
      await ethToken.instance.balanceOf.call({}, [exchanges[0].address]),
    );
    const preOrderId = await exchanges[0].instance.last_offer_id.call({}, []);
    txId = await fund.instance.makeOrder.postTransaction(
      { from: manager, gas: config.gas, gasPrice: config.gasPrice },
      [
        0,
        ethToken.address,
        mlnToken.address,
        trade3.sellQuantity,
        trade3.buyQuantity,
      ],
    );
    const gasUsed = (await api.eth.getTransactionReceipt(txId)).gasUsed;
    runningGasTotal = runningGasTotal.plus(gasUsed);
    const exchangePostEthToken = Number(
      await ethToken.instance.balanceOf.call({}, [exchanges[0].address]),
    );
    const post = await getAllBalances(deployed, accounts, fund);
    const postOrderId = await exchanges[0].instance.last_offer_id.call({}, []);

    t.deepEqual(preOrderId, postOrderId);
    t.deepEqual(exchangePostEthToken, exchangePreEthToken);
    t.deepEqual(
      post.manager.ether,
      pre.manager.ether.minus(runningGasTotal.times(gasPrice)),
    );
    t.deepEqual(post.fund.EthToken, pre.fund.EthToken);
  },
);

test.serial(
  "third party makes order (sell ETH-T for MLN-T) for a bad price, and MLN-T is transferred to exchange",
  async t => {
    const pre = await getAllBalances(deployed, accounts, fund);
    const exchangePreMln = Number(
      await mlnToken.instance.balanceOf.call({}, [exchanges[0].address]),
    );
    const exchangePreEthToken = Number(
      await ethToken.instance.balanceOf.call({}, [exchanges[0].address]),
    );
    txId = await ethToken.instance.approve.postTransaction(
      { from: deployer, gasPrice: config.gasPrice },
      [exchanges[0].address, trade4.sellQuantity],
    );
    let gasUsed = (await api.eth.getTransactionReceipt(txId)).gasUsed;
    runningGasTotal = runningGasTotal.plus(gasUsed);
    txId = await exchanges[0].instance.offer.postTransaction(
      { from: deployer, gas: config.gas, gasPrice: config.gasPrice },
      [
        trade4.sellQuantity,
        ethToken.address,
        trade4.buyQuantity,
        mlnToken.address,
      ],
    );
    gasUsed = (await api.eth.getTransactionReceipt(txId)).gasUsed;
    runningGasTotal = runningGasTotal.plus(gasUsed);
    const exchangePostMln = Number(
      await mlnToken.instance.balanceOf.call({}, [exchanges[0].address]),
    );
    const exchangePostEthToken = Number(
      await ethToken.instance.balanceOf.call({}, [exchanges[0].address]),
    );
    const post = await getAllBalances(deployed, accounts, fund);

    t.deepEqual(exchangePostMln, exchangePreMln);
    t.deepEqual(
      exchangePostEthToken,
      exchangePreEthToken + trade4.sellQuantity,
    );
    t.deepEqual(post.deployer.MlnToken, pre.deployer.MlnToken);
    t.deepEqual(
      post.deployer.EthToken,
      pre.deployer.EthToken - trade4.sellQuantity,
    );
    t.deepEqual(
      post.deployer.ether,
      pre.deployer.ether.minus(runningGasTotal.times(gasPrice)),
    );
    t.deepEqual(post.investor.MlnToken, pre.investor.MlnToken);
    t.deepEqual(post.investor.EthToken, pre.investor.EthToken);
    t.deepEqual(post.investor.ether, pre.investor.ether);
    t.deepEqual(post.manager.EthToken, pre.manager.EthToken);
    t.deepEqual(post.manager.MlnToken, pre.manager.MlnToken);
    t.deepEqual(post.manager.ether, pre.manager.ether);
    t.deepEqual(post.fund.MlnToken, pre.fund.MlnToken);
    t.deepEqual(post.fund.EthToken, pre.fund.EthToken);
    t.deepEqual(post.fund.ether, pre.fund.ether);
  },
);

test.serial(
  "manager tried to take a bad order (buys ETH-T for MLN-T), RMMakeOrders should prevent it",
  async t => {
    const pre = await getAllBalances(deployed, accounts, fund);
    const exchangePreMln = Number(
      await mlnToken.instance.balanceOf.call({}, [exchanges[0].address]),
    );
    const exchangePreEthToken = Number(
      await ethToken.instance.balanceOf.call({}, [exchanges[0].address]),
    );
    const orderId = await exchanges[0].instance.last_offer_id.call({}, []);
    txId = await fund.instance.takeOrder.postTransaction(
      { from: manager, gas: config.gas, gasPrice: config.gasPrice },
      [0, orderId, trade4.sellQuantity],
    );
    const gasUsed = (await api.eth.getTransactionReceipt(txId)).gasUsed;
    runningGasTotal = runningGasTotal.plus(gasUsed);
    const exchangePostMln = Number(
      await mlnToken.instance.balanceOf.call({}, [exchanges[0].address]),
    );
    const exchangePostEthToken = Number(
      await ethToken.instance.balanceOf.call({}, [exchanges[0].address]),
    );
    const post = await getAllBalances(deployed, accounts, fund);

    t.deepEqual(exchangePostMln, exchangePreMln);
    t.deepEqual(exchangePostEthToken, exchangePreEthToken);
    t.deepEqual(post.deployer.MlnToken, pre.deployer.MlnToken);
    t.deepEqual(post.deployer.EthToken, pre.deployer.EthToken);
    t.deepEqual(post.deployer.ether, pre.deployer.ether);
    t.deepEqual(post.investor.MlnToken, pre.investor.MlnToken);
    t.deepEqual(post.investor.EthToken, pre.investor.EthToken);
    t.deepEqual(post.investor.ether, pre.investor.ether);
    t.deepEqual(post.manager.EthToken, pre.manager.EthToken);
    t.deepEqual(post.manager.MlnToken, pre.manager.MlnToken);
    t.deepEqual(
      post.manager.ether,
      pre.manager.ether.minus(runningGasTotal.times(gasPrice)),
    );
    t.deepEqual(post.fund.MlnToken, pre.fund.MlnToken);
    t.deepEqual(post.fund.EthToken, pre.fund.EthToken);
    t.deepEqual(post.fund.ether, pre.fund.ether);
  },
);

test.serial(
  "manager makes an order and cancels it",
  async t => {
    await fund.instance.makeOrder.postTransaction(
      { from: manager, gas: config.gas, gasPrice: config.gasPrice },
      [
        0,
        mlnToken.address,
        ethToken.address,
        trade1.sellQuantity,
        trade1.buyQuantity,
      ],
    );
    const pre = await getAllBalances(deployed, accounts, fund);
    const exchangePreEthToken = Number(
      await mlnToken.instance.balanceOf.call({}, [exchanges[0].address]),
    );
    const orderId = await fund.instance.getLastOrderId.call({}, []);
    txId = await fund.instance.cancelOrder.postTransaction(
      { from: manager, gas: config.gas, gasPrice: config.gasPrice },
      [
        0,
        orderId
      ],
    );
    const [, orderStatus] = await fund.instance.orders.call({}, [orderId]);
    const gasUsed = (await api.eth.getTransactionReceipt(txId)).gasUsed;
    runningGasTotal = runningGasTotal.plus(gasUsed);
    const exchangePostEthToken = Number(
      await mlnToken.instance.balanceOf.call({}, [exchanges[0].address]),
    );
    const post = await getAllBalances(deployed, accounts, fund);

    t.deepEqual(exchangePostEthToken, exchangePreEthToken - trade1.sellQuantity);
    t.deepEqual(post.fund.MlnToken, pre.fund.MlnToken + trade1.sellQuantity);
    t.deepEqual(post.fund.EthToken, pre.fund.EthToken);
    t.deepEqual(post.fund.ether, pre.fund.ether);
    t.deepEqual(
      post.manager.ether,
      pre.manager.ether.minus(runningGasTotal.times(gasPrice))
    );
    t.is(Number(orderStatus), 3);
  },
);

// redeeming after trading
const redemptions = [
  { amount: new BigNumber(100000000) },
  { amount: new BigNumber(150000000) },
];
redemptions.forEach((redemption, index) => {
  test.serial(`Allows redemption ${index + 1} (standard redemption method)`, async t => {
    let investorGasTotal = new BigNumber(0);
    const investorPreShares = Number(
      await fund.instance.balanceOf.call({}, [investor]),
    );
    const preTotalShares = Number(await fund.instance.totalSupply.call({}, []));
    const sharePrice = await fund.instance.calcSharePrice.call({}, []);
    const wantedValue = Number(
      redemption.amount
        .times(sharePrice)
        .dividedBy(new BigNumber(10 ** 18)) // toSmallestShareUnit
        .floor(),
    );
<<<<<<< HEAD
    const pre = await getAllBalances(deployed, accounts, fund);
    receipt = await fund.instance.requestRedemption.postTransaction(
=======
    const pre = await getAllBalances();
    txId = await fund.instance.requestRedemption.postTransaction(
>>>>>>> 1111bc3e
      { from: investor, gas: config.gas, gasPrice: config.gasPrice },
      [redemption.amount, wantedValue, false],
    );
    let gasUsed = (await api.eth.getTransactionReceipt(txId)).gasUsed;
    investorGasTotal = investorGasTotal.plus(gasUsed);
    await updatePriceFeed(deployed);
    await updatePriceFeed(deployed);
    const requestId = await fund.instance.getLastRequestId.call({}, []);
    txId = await fund.instance.executeRequest.postTransaction(
      { from: investor, gas: config.gas, gasPrice: config.gasPrice },
      [requestId],
    );
    gasUsed = (await api.eth.getTransactionReceipt(txId)).gasUsed;
    investorGasTotal = investorGasTotal.plus(gasUsed);
    // reduce remaining allowance to zero
    txId = await mlnToken.instance.approve.postTransaction(
      { from: investor, gasPrice: config.gasPrice },
      [fund.address, 0],
    );
    gasUsed = (await api.eth.getTransactionReceipt(txId)).gasUsed;
    investorGasTotal = investorGasTotal.plus(gasUsed);
    const remainingApprovedMln = Number(
      await mlnToken.instance.allowance.call({}, [investor, fund.address]),
    );
    const investorPostShares = Number(
      await fund.instance.balanceOf.call({}, [investor]),
    );
    const postTotalShares = Number(
      await fund.instance.totalSupply.call({}, []),
    );
    const post = await getAllBalances(deployed, accounts, fund);

    t.deepEqual(remainingApprovedMln, 0);
    t.deepEqual(postTotalShares, preTotalShares - redemption.amount);
    t.deepEqual(investorPostShares, investorPreShares - redemption.amount);
    t.deepEqual(post.worker.MlnToken, pre.worker.MlnToken);
    t.deepEqual(post.worker.EthToken, pre.worker.EthToken);
    t.deepEqual(
      post.investor.MlnToken,
      pre.investor.MlnToken + wantedValue,
    );
    t.deepEqual(post.investor.EthToken, pre.investor.EthToken);
    t.deepEqual(
      post.investor.ether,
      pre.investor.ether.minus(investorGasTotal.times(gasPrice)),
    );
    t.deepEqual(post.manager.EthToken, pre.manager.EthToken);
    t.deepEqual(post.manager.MlnToken, pre.manager.MlnToken);
    t.deepEqual(post.manager.ether, pre.manager.ether);
    t.deepEqual(post.fund.MlnToken, pre.fund.MlnToken - wantedValue);
    t.deepEqual(post.fund.EthToken, pre.fund.EthToken);
    t.deepEqual(post.fund.ether, pre.fund.ether);
  });
});

test.serial(`Allows subscription in native asset`, async t => {
  let investorGasTotal = new BigNumber(0);
  await ethToken.instance.transfer.postTransaction(
    { from: deployer, gasPrice: config.gasPrice },
    [investor, 10 ** 14, ""],
  );
  const pre = await getAllBalances(deployed, accounts, fund);
  const investorPreShares = Number(
    await fund.instance.balanceOf.call({}, [investor])
  );
  const sharePrice = await fund.instance.calcSharePrice.call({}, []);
  const [, invertedNativeAssetPrice, nativeAssetDecimal] = await pricefeed.instance.getInvertedPrice.call(
    {},
    [ethToken.address],
  );
  const wantedShareQuantity = 10 ** 10;
  const giveQuantity = Number(
    new BigNumber(wantedShareQuantity)
      .times(sharePrice)
      .dividedBy(new BigNumber(10 ** 18)) // toSmallestShareUnit
      .times(invertedNativeAssetPrice)
      .dividedBy(new BigNumber(10 ** nativeAssetDecimal))
      .times(new BigNumber(1.2)) // For price fluctuations
      .floor()
  );
  txId = await ethToken.instance.approve.postTransaction(
    { from: investor, gasPrice: config.gasPrice, gas: config.gas },
    [fund.address, giveQuantity],
  );
  let gasUsed = (await api.eth.getTransactionReceipt(txId)).gasUsed;
  investorGasTotal = investorGasTotal.plus(gasUsed);
  await updatePriceFeed(deployed);
  txId = await fund.instance.requestSubscription.postTransaction(
    { from: investor, gas: config.gas, gasPrice: config.gasPrice },
    [giveQuantity, wantedShareQuantity, true],
  );
  gasUsed = (await api.eth.getTransactionReceipt(txId)).gasUsed;
  investorGasTotal = investorGasTotal.plus(gasUsed);
  await updatePriceFeed(deployed);
  await updatePriceFeed(deployed);
  const requestId = await fund.instance.getLastRequestId.call({}, []);
  txId = await fund.instance.executeRequest.postTransaction(
    { from: investor, gas: config.gas, gasPrice: config.gasPrice },
    [requestId],
  );
  gasUsed = (await api.eth.getTransactionReceipt(txId)).gasUsed;
  investorGasTotal = investorGasTotal.plus(gasUsed);
  const post = await getAllBalances(deployed, accounts, fund);
  const investorPostShares = Number(
    await fund.instance.balanceOf.call({}, [investor])
  );

  t.is(Number(investorPostShares), investorPreShares + wantedShareQuantity);
  t.true(post.investor.EthToken >= pre.investor.EthToken - giveQuantity);
  t.deepEqual(
    post.investor.ether,
    pre.investor.ether.minus(investorGasTotal.times(gasPrice)),
  );
  t.deepEqual(post.manager.EthToken, pre.manager.EthToken);
  t.deepEqual(post.manager.MlnToken, pre.manager.MlnToken);
  t.deepEqual(post.manager.ether, pre.manager.ether);
  t.deepEqual(post.fund.MlnToken, pre.fund.MlnToken);
  t.true(post.fund.EthToken <= pre.fund.EthToken + giveQuantity);
  t.deepEqual(post.fund.ether, pre.fund.ether);
});

test.serial(`Allows redemption in native asset`, async t => {
  let investorGasTotal = new BigNumber(0);
  const pre = await getAllBalances(deployed, accounts, fund);
  const investorPreShares = Number(
    await fund.instance.balanceOf.call({}, [investor])
  );
  await updatePriceFeed(deployed);
  const sharePrice = await fund.instance.calcSharePrice.call({}, []);
  const [, invertedNativeAssetPrice, nativeAssetDecimal] = await pricefeed.instance.getInvertedPrice.call(
    {},
    [ethToken.address],
  );
  const shareQuantity = 10 ** 3;
  const receiveQuantity = Number(
    new BigNumber(shareQuantity)
      .times(sharePrice)
      .dividedBy(new BigNumber(10 ** 18)) // toSmallestShareUnit
      .times(invertedNativeAssetPrice)
      .dividedBy(new BigNumber(10 ** nativeAssetDecimal))
      .times(new BigNumber(0.9)) // For price fluctuations
      .floor()
  );
  txId = await fund.instance.requestRedemption.postTransaction(
    { from: investor, gas: config.gas, gasPrice: config.gasPrice },
    [shareQuantity, receiveQuantity, true],
  );
  let gasUsed = (await api.eth.getTransactionReceipt(txId)).gasUsed;
  investorGasTotal = investorGasTotal.plus(gasUsed);
  await updatePriceFeed(deployed);
  await updatePriceFeed(deployed);
  const requestId = await fund.instance.getLastRequestId.call({}, []);
  txId = await fund.instance.executeRequest.postTransaction(
    { from: investor, gas: config.gas, gasPrice: config.gasPrice },
    [requestId],
  );
  gasUsed = (await api.eth.getTransactionReceipt(txId)).gasUsed;
  investorGasTotal = investorGasTotal.plus(gasUsed);
  const post = await getAllBalances(deployed, accounts, fund);
  const investorPostShares = Number(
    await fund.instance.balanceOf.call({}, [investor])
  );

  t.is(Number(investorPostShares), investorPreShares - shareQuantity);
  t.deepEqual(post.worker.EthToken, pre.worker.EthToken);
  t.true(post.investor.EthToken >= pre.investor.EthToken - receiveQuantity);
  t.deepEqual(
    post.investor.ether,
    pre.investor.ether.minus(investorGasTotal.times(gasPrice)),
  );
  t.deepEqual(post.manager.EthToken, pre.manager.EthToken);
  t.deepEqual(post.manager.MlnToken, pre.manager.MlnToken);
  t.deepEqual(post.manager.ether, pre.manager.ether);
  t.deepEqual(post.fund.MlnToken, pre.fund.MlnToken);
  t.deepEqual(post.fund.EthToken, pre.fund.EthToken - (post.investor.EthToken - pre.investor.EthToken));
  t.deepEqual(post.fund.ether, pre.fund.ether);
});

test.serial(`Allows redemption by tokenFallback method)`, async t => {
  const redemptionAmount = new BigNumber(120000000);
  let investorGasTotal = new BigNumber(0);
  const investorPreShares = Number(
    await fund.instance.balanceOf.call({}, [investor]),
  );
  const preTotalShares = Number(await fund.instance.totalSupply.call({}, []));
<<<<<<< HEAD
  const pre = await getAllBalances(deployed, accounts, fund);
  receipt = await fund.instance.transfer.postTransaction(
=======
  const pre = await getAllBalances();
  txId = await fund.instance.transfer.postTransaction(
>>>>>>> 1111bc3e
    { from: investor, gasPrice: config.gasPrice , gas: config.gas},
    [fund.address, redemptionAmount, '']
  );
  let gasUsed = (await api.eth.getTransactionReceipt(txId)).gasUsed;
  investorGasTotal = investorGasTotal.plus(gasUsed);
  await updatePriceFeed(deployed);
  await updatePriceFeed(deployed);
  const sharePrice = await fund.instance.calcSharePrice.call({}, []);
  const wantedValue = Number(
    redemptionAmount
      .times(sharePrice)
      .dividedBy(new BigNumber(10 ** 18)) // toSmallestShareUnit
      .floor()
  );
  const requestId = await fund.instance.getLastRequestId.call({}, []);
  txId = await fund.instance.executeRequest.postTransaction(
    { from: investor, gas: config.gas, gasPrice: config.gasPrice },
    [requestId],
  );
  gasUsed = (await api.eth.getTransactionReceipt(txId)).gasUsed;
  investorGasTotal = investorGasTotal.plus(gasUsed);
  // reduce remaining allowance to zero
  txId = await mlnToken.instance.approve.postTransaction(
    { from: investor, gas: config.gas, gasPrice: config.gasPrice },
    [fund.address, 0],
  );
  gasUsed = (await api.eth.getTransactionReceipt(txId)).gasUsed;
  investorGasTotal = investorGasTotal.plus(gasUsed);
  const remainingApprovedMln = Number(
    await mlnToken.instance.allowance.call({}, [investor, fund.address]),
  );
  const investorPostShares = Number(
    await fund.instance.balanceOf.call({}, [investor]),
  );
  const postTotalShares = Number(
    await fund.instance.totalSupply.call({}, []),
  );
  const post = await getAllBalances(deployed, accounts, fund);

  t.deepEqual(remainingApprovedMln, 0);
  t.deepEqual(postTotalShares, preTotalShares - redemptionAmount);
  t.deepEqual(investorPostShares, investorPreShares - redemptionAmount);
  t.deepEqual(post.worker.MlnToken, pre.worker.MlnToken);
  t.deepEqual(post.worker.EthToken, pre.worker.EthToken);
  t.deepEqual(
    post.investor.MlnToken,
    pre.investor.MlnToken + wantedValue,
  );
  t.deepEqual(post.investor.EthToken, pre.investor.EthToken);
  t.deepEqual(
    post.investor.ether,
    pre.investor.ether.minus(investorGasTotal.times(gasPrice)),
  );
  t.deepEqual(post.manager.EthToken, pre.manager.EthToken);
  t.deepEqual(post.manager.MlnToken, pre.manager.MlnToken);
  t.deepEqual(post.manager.ether, pre.manager.ether);
  t.deepEqual(post.fund.MlnToken, pre.fund.MlnToken - wantedValue);
  t.deepEqual(post.fund.EthToken, pre.fund.EthToken);
  t.deepEqual(post.fund.ether, pre.fund.ether);
});

// Fees
test.serial("converts fees and manager receives them", async t => {
  await updatePriceFeed(deployed);
  const pre = await getAllBalances(deployed, accounts, fund);
  const preManagerShares = Number(
    await fund.instance.balanceOf.call({}, [manager]),
  );
  const totalSupply = Number(await fund.instance.totalSupply.call({}, []));
  const [gav, , , unclaimedFees, ,] = Object.values(
    await fund.instance.performCalculations.call({}, []),
  );
  const shareQuantity = Math.floor(totalSupply * unclaimedFees / gav);
  txId = await fund.instance.allocateUnclaimedFees.postTransaction(
    { from: manager, gas: config.gas, gasPrice: config.gasPrice },
    [],
  );
  const gasUsed = (await api.eth.getTransactionReceipt(txId)).gasUsed;
  runningGasTotal = runningGasTotal.plus(gasUsed);
  const postManagerShares = Number(
    await fund.instance.balanceOf.call({}, [manager]),
  );
  const post = await getAllBalances(deployed, accounts, fund);

  t.deepEqual(postManagerShares, preManagerShares + shareQuantity);
  t.deepEqual(post.investor.MlnToken, pre.investor.MlnToken);
  t.deepEqual(post.investor.EthToken, pre.investor.EthToken);
  t.deepEqual(post.investor.ether, pre.investor.ether);
  t.deepEqual(post.manager.EthToken, pre.manager.EthToken);
  t.deepEqual(post.manager.MlnToken, pre.manager.MlnToken);
  t.deepEqual(
    post.manager.ether,
    pre.manager.ether.minus(runningGasTotal.times(gasPrice)),
  );
  t.deepEqual(post.fund.MlnToken, pre.fund.MlnToken);
  t.deepEqual(post.fund.EthToken, pre.fund.EthToken);
  t.deepEqual(post.fund.ether, pre.fund.ether);
});

// shutdown fund
test.serial("manager can shut down a fund", async t => {
<<<<<<< HEAD
  const pre = await getAllBalances(deployed, accounts, fund);
  receipt = await version.instance.shutDownFund.postTransaction(
=======
  const pre = await getAllBalances();
  txId = await version.instance.shutDownFund.postTransaction(
>>>>>>> 1111bc3e
    { from: manager, gasPrice: config.gasPrice },
    [fund.address],
  );
  const gasUsed = (await api.eth.getTransactionReceipt(txId)).gasUsed;
  const isShutDown = await fund.instance.isShutDown.call({}, []);
  runningGasTotal = runningGasTotal.plus(gasUsed);
  const post = await getAllBalances(deployed, accounts, fund);

  t.true(isShutDown);
  t.deepEqual(post.investor.MlnToken, pre.investor.MlnToken);
  t.deepEqual(post.investor.EthToken, pre.investor.EthToken);
  t.deepEqual(post.investor.ether, pre.investor.ether);
  t.deepEqual(post.manager.EthToken, pre.manager.EthToken);
  t.deepEqual(post.manager.MlnToken, pre.manager.MlnToken);
  t.deepEqual(
    post.manager.ether,
    pre.manager.ether.minus(runningGasTotal.times(gasPrice)),
  );
  t.deepEqual(post.fund.MlnToken, pre.fund.MlnToken);
  t.deepEqual(post.fund.EthToken, pre.fund.EthToken);
  t.deepEqual(post.fund.ether, pre.fund.ether);
});<|MERGE_RESOLUTION|>--- conflicted
+++ resolved
@@ -163,13 +163,8 @@
         { from: deployer, gasPrice: config.gasPrice },
         [investor, 10 ** 14, ""],
       );
-<<<<<<< HEAD
       const pre = await getAllBalances(deployed, accounts, fund);
-      receipt = await mlnToken.instance.approve.postTransaction(
-=======
-      const pre = await getAllBalances();
       txId = await mlnToken.instance.approve.postTransaction(
->>>>>>> 1111bc3e
         { from: investor, gasPrice: config.gasPrice, gas: config.gas },
         [fund.address, offeredValue],
       );
@@ -635,13 +630,8 @@
         .dividedBy(new BigNumber(10 ** 18)) // toSmallestShareUnit
         .floor(),
     );
-<<<<<<< HEAD
     const pre = await getAllBalances(deployed, accounts, fund);
-    receipt = await fund.instance.requestRedemption.postTransaction(
-=======
-    const pre = await getAllBalances();
     txId = await fund.instance.requestRedemption.postTransaction(
->>>>>>> 1111bc3e
       { from: investor, gas: config.gas, gasPrice: config.gasPrice },
       [redemption.amount, wantedValue, false],
     );
@@ -827,13 +817,8 @@
     await fund.instance.balanceOf.call({}, [investor]),
   );
   const preTotalShares = Number(await fund.instance.totalSupply.call({}, []));
-<<<<<<< HEAD
   const pre = await getAllBalances(deployed, accounts, fund);
-  receipt = await fund.instance.transfer.postTransaction(
-=======
-  const pre = await getAllBalances();
   txId = await fund.instance.transfer.postTransaction(
->>>>>>> 1111bc3e
     { from: investor, gasPrice: config.gasPrice , gas: config.gas},
     [fund.address, redemptionAmount, '']
   );
@@ -907,7 +892,7 @@
     await fund.instance.performCalculations.call({}, []),
   );
   const shareQuantity = Math.floor(totalSupply * unclaimedFees / gav);
-  txId = await fund.instance.allocateUnclaimedFees.postTransaction(
+  txId = await fund.instance.allocateUnclaimedRewards.postTransaction(
     { from: manager, gas: config.gas, gasPrice: config.gasPrice },
     [],
   );
@@ -935,13 +920,8 @@
 
 // shutdown fund
 test.serial("manager can shut down a fund", async t => {
-<<<<<<< HEAD
   const pre = await getAllBalances(deployed, accounts, fund);
-  receipt = await version.instance.shutDownFund.postTransaction(
-=======
-  const pre = await getAllBalances();
   txId = await version.instance.shutDownFund.postTransaction(
->>>>>>> 1111bc3e
     { from: manager, gasPrice: config.gasPrice },
     [fund.address],
   );
