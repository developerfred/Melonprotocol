import { toWei } from 'web3-utils';
import { send } from '~/utils/deploy-contract';
import { CONTRACT_NAMES } from '~/utils/constants';
import { getDeployed } from '~/utils/getDeployed';
import mainnetAddrs from '~/config';

let web3;
let deployer, manager, user;
let defaultTxOpts, managerTxOpts, userTxOpts;
let fundFactory;

beforeAll(async () => {
  web3 = await startChain();
  [deployer, manager, user] = await web3.eth.getAccounts();
  defaultTxOpts = { from: deployer, gas: 8000000 };
  managerTxOpts = { ...defaultTxOpts, from: manager };
  userTxOpts = { ...defaultTxOpts, from: user };

  const mln = getDeployed(CONTRACT_NAMES.MLN, web3, mainnetAddrs.tokens.MLN);
  const weth = getDeployed(CONTRACT_NAMES.WETH, web3, mainnetAddrs.tokens.WETH);
  fundFactory = getDeployed(CONTRACT_NAMES.FUND_FACTORY, web3);
  
  await send(
    fundFactory,
    'beginFundSetup',
    [
      `test-fund-${Date.now()}`,
      [],
      [],
      [],
      [],
      [],
      weth.options.address
    ],
    managerTxOpts,
    web3
  );
});

test('continue setup of a fund', async () => {
  const amguTxValue = toWei('0.01', 'ether')
  const userTxOptsWithAmgu = { ...userTxOpts, value: amguTxValue };
  
<<<<<<< HEAD
  await send(fundFactory, 'createSharesFor', [manager], userTxOptsWithAmgu);
  await send(fundFactory, 'createVaultFor', [manager], userTxOptsWithAmgu);
  await send(fundFactory, 'createFeeManagerFor', [manager], userTxOptsWithAmgu);
  await send(fundFactory, 'createPolicyManagerFor', [manager], userTxOptsWithAmgu);
  const res = await send(fundFactory, 'completeFundSetupFor', [manager], userTxOptsWithAmgu);
=======
  await send(fundFactory, 'createFeeManagerFor', [manager], userTxOptsWithAmgu, web3);
  await send(fundFactory, 'createPolicyManagerFor', [manager], userTxOptsWithAmgu, web3);
  await send(fundFactory, 'createSharesFor', [manager], userTxOptsWithAmgu, web3);
  await send(fundFactory, 'createVaultFor', [manager], userTxOptsWithAmgu, web3);
  const res = await send(fundFactory, 'completeFundSetupFor', [manager], userTxOptsWithAmgu, web3);
>>>>>>> 772ad5e6
  expect(res).toBeTruthy();
});<|MERGE_RESOLUTION|>--- conflicted
+++ resolved
@@ -41,18 +41,10 @@
   const amguTxValue = toWei('0.01', 'ether')
   const userTxOptsWithAmgu = { ...userTxOpts, value: amguTxValue };
   
-<<<<<<< HEAD
-  await send(fundFactory, 'createSharesFor', [manager], userTxOptsWithAmgu);
-  await send(fundFactory, 'createVaultFor', [manager], userTxOptsWithAmgu);
-  await send(fundFactory, 'createFeeManagerFor', [manager], userTxOptsWithAmgu);
-  await send(fundFactory, 'createPolicyManagerFor', [manager], userTxOptsWithAmgu);
-  const res = await send(fundFactory, 'completeFundSetupFor', [manager], userTxOptsWithAmgu);
-=======
+  await send(fundFactory, 'createSharesFor', [manager], userTxOptsWithAmgu, web3);
+  await send(fundFactory, 'createVaultFor', [manager], userTxOptsWithAmgu, web3);
   await send(fundFactory, 'createFeeManagerFor', [manager], userTxOptsWithAmgu, web3);
   await send(fundFactory, 'createPolicyManagerFor', [manager], userTxOptsWithAmgu, web3);
-  await send(fundFactory, 'createSharesFor', [manager], userTxOptsWithAmgu, web3);
-  await send(fundFactory, 'createVaultFor', [manager], userTxOptsWithAmgu, web3);
   const res = await send(fundFactory, 'completeFundSetupFor', [manager], userTxOptsWithAmgu, web3);
->>>>>>> 772ad5e6
   expect(res).toBeTruthy();
 });