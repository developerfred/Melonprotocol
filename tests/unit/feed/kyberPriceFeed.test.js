/*
 * @file Tests simple cases of updating price against a Kyber deployment
 *
 * @test Some unrelated account cannot update feed
 * @test Registy owner an update feed
 * @test Delegated updater can update the feed
 * @test MLN price update on reserve changes price on feed post-update
 * @test Normal spread condition from Kyber rates yields midpoint price
 * @test Crossed market condition from Kyber rates yields midpoint price
 * @test boundaries of max spread
 * @test boundaries of max price deviation
 * TODO: add helper function for updating asset prices on kyber itself
 */

import { BN, toWei } from 'web3-utils';
import { deploy, send, call } from '~/deploy/utils/deploy-contract';
import { BNExpDiv, BNExpInverse } from '~/tests/utils/BNmath';
import { CONTRACT_NAMES } from '~/tests/utils/constants';
import { getEventFromLogs } from '~/tests/utils/metadata';
import { updateKyberPriceFeed } from '~/tests/utils/updateKyberPriceFeed';
import { getPricesFromKyberFeed } from '~/tests/utils/getPricesFromKyberFeed';
import { getDeployed } from '~/tests/utils/getDeployed';
import * as mainnetAddrs from '~/mainnet_thirdparty_contracts';

let web3;
let deployer, updater, someAccount;
let deployerTxOpts, updaterTxOpts, someAccountTxOpts, councilTxOpts;
let conversionRates, kyberNetworkProxy, registry;
<<<<<<< HEAD
let dai, mln, weth, registeredAssets;
=======
let eur, mln, weth, registeredPrimitives;
>>>>>>> 97937bca

// TODO: move pricefeed deployment to the primary fork so we can actually deploy it?
beforeAll(async () => {
<<<<<<< HEAD
  const defaultGas = 8000000;
  web3 = await startChain();
  [deployer, updater, someAccount] = await web3.eth.getAccounts();
  deployerTxOpts = { from: deployer, gas: defaultGas };
  updaterTxOpts = { from: updater, gas: defaultGas };
  someAccountTxOpts = { from: someAccount, gas: defaultGas };

  dai = getDeployed(CONTRACT_NAMES.DAI, web3, mainnetAddrs.tokens.DAI);
  mln = getDeployed(CONTRACT_NAMES.MLN, web3, mainnetAddrs.tokens.MLN);
  weth = getDeployed(CONTRACT_NAMES.WETH, web3, mainnetAddrs.tokens.WETH);
  registry = getDeployed(CONTRACT_NAMES.REGISTRY, web3);
  conversionRates = getDeployed(CONTRACT_NAMES.CONVERSION_RATES, web3, mainnetAddrs.kyber.ConversionRates);
  kyberNetworkProxy = getDeployed(CONTRACT_NAMES.KYBER_NETWORK_PROXY, web3, mainnetAddrs.kyber.KyberNetworkProxy);

  const councilAddress = call(registry, 'owner');
  councilTxOpts = { from: councilAddress, gas: defaultGas }

  // await send(registry, 'setNativeAsset', [weth.options.address], deployerTxOpts, web3);

  // for (const addr of [dai.options.address, mln.options.address, weth.options.address]) {
  //   const alreadyRegistered = await call(registry, 'assetIsRegistered', [addr]);
  //   if (!alreadyRegistered) {
  //     await send(
  //       registry,
  //       'registerAsset',
  //       [ addr ],
  //       deployerTxOpts,
  //       web3
  //     );
  //   }
  // }
=======
  const accounts = await web3.eth.getAccounts();
  [deployer, updater, someAccount] = accounts;
  deployerTxOpts = { from: deployer, gas: 8000000 };
  updaterTxOpts = { from: updater, gas: 8000000 };
  someAccountTxOpts = { from: someAccount, gas: 8000000 };
  const deployed = await partialRedeploy([CONTRACT_NAMES.FUND_FACTORY]);
  const contracts = deployed.contracts;

  eur = contracts.EUR;
  mln = contracts.MLN;
  weth = contracts.WETH;
  conversionRates = contracts.ConversionRates;
  kyberNetworkProxy = contracts.KyberNetworkProxy;

  registry = await deploy(CONTRACT_NAMES.REGISTRY, [deployer], deployerTxOpts);

  await send(registry, 'setNativeAsset', [weth.options.address], deployerTxOpts);

  for (const addr of [eur.options.address, mln.options.address, weth.options.address]) {
    await send(
      registry,
      'registerPrimitive',
      [ addr ],
      deployerTxOpts
    );
  }
>>>>>>> 97937bca

  registeredPrimitives = await call(registry, 'getRegisteredPrimitives');
});

describe('update', () => {
  let kyberPriceFeed;
<<<<<<< HEAD
=======
  let pricefeedQuoteAsset;
  let maxDeviationFromFeed;
>>>>>>> 97937bca
  let mlnPriceFromKyber;
  let maxDeviationFromFeed = toWei('0.1', 'ether');

  beforeAll(async () => {
<<<<<<< HEAD
    // kyberPriceFeed = await deploy(
    //   CONTRACT_NAMES.KYBER_PRICEFEED,
    //   [
    //     registry.options.address,
    //     kyberNetworkProxy.options.address,
    //     toWei('0.5', 'ether'),
    //     weth.options.address,
    //     toWei('0.1', 'ether')
    //   ],
    //   deployerTxOpts,
    //   web3
    // );
    kyberPriceFeed = getDeployed(CONTRACT_NAMES.KYBER_PRICEFEED, web3);
    await send(
      kyberPriceFeed,
      'setMaxPriceDeviation',
      [maxDeviationFromFeed],
      deployerTxOpts,
      web3
=======
    pricefeedQuoteAsset = weth;
    kyberPriceFeed = await deploy(
      CONTRACT_NAMES.KYBER_PRICEFEED,
      [
        registry.options.address,
        kyberNetworkProxy.options.address,
        toWei('0.5', 'ether'),
        pricefeedQuoteAsset.options.address,
        toWei('0.1', 'ether')
      ],
      deployerTxOpts
>>>>>>> 97937bca
    );
    mlnPriceFromKyber = new BN((await call(
      kyberPriceFeed, 'getLiveRate', [mln.options.address, weth.options.address]
    ))[0]);
  });

  test('Some unrelated account cannot update feed', async () => {
    const registryOwner = await call(registry, 'owner');
    const designatedUpdater = await call(kyberPriceFeed, 'updater');

    expect(registryOwner).not.toBe(someAccount);
    expect(designatedUpdater).not.toBe(someAccount);
    await expect(
<<<<<<< HEAD
      updateKyberPriceFeed(kyberPriceFeed, web3, someAccountTxOpts)
=======
      send(
        kyberPriceFeed,
        'update',
        [registeredPrimitives, dummyPrices],
        someAccountTxOpts
      )
>>>>>>> 97937bca
    ).rejects.toThrowFlexible('Only registry owner or updater can call');
  });

  test('Registry owner can update feed', async () => {
    const registryOwner = await call(registry, 'owner');

    expect(registryOwner).toBe(deployer);

    const prices = await getPricesFromKyberFeed(kyberPriceFeed, registeredAssets, web3);
    const receipt = await send(
      kyberPriceFeed,
      'update',
<<<<<<< HEAD
      [registeredAssets, prices],
      deployerTxOpts,
      web3
=======
      [registeredPrimitives, dummyPrices],
      deployerTxOpts
>>>>>>> 97937bca
    );
    const logUpdated = getEventFromLogs(
        receipt.logs, CONTRACT_NAMES.KYBER_PRICEFEED, 'PricesUpdated'
    );

<<<<<<< HEAD
    expect(logUpdated.assets).toEqual(registeredAssets);
    expect(logUpdated.prices).toEqual(prices);
=======
    expect(logUpdated.assets).toEqual(registeredPrimitives);
    expect(logUpdated.prices).toEqual(dummyPrices);
>>>>>>> 97937bca
  });

  test('Designated updater can update feed', async () => {
    await expect(
<<<<<<< HEAD
      updateKyberPriceFeed(kyberPriceFeed, web3, updaterTxOpts)
=======
      send(
        kyberPriceFeed,
        'update',
        [registeredPrimitives, dummyPrices],
        updaterTxOpts
      )
>>>>>>> 97937bca
    ).rejects.toThrowFlexible('Only registry owner or updater can call');


    let receipt = await send(kyberPriceFeed, 'setUpdater', [updater], deployerTxOpts, web3);
    const logSetUpdater = getEventFromLogs(
        receipt.logs, CONTRACT_NAMES.KYBER_PRICEFEED, 'UpdaterSet'
    );

    expect(logSetUpdater.updater).toBe(updater);

<<<<<<< HEAD
    receipt = await updateKyberPriceFeed(kyberPriceFeed, web3, updaterTxOpts)
=======
    receipt = await send(
      kyberPriceFeed,
      'update',
      [registeredPrimitives, dummyPrices],
      updaterTxOpts
    );
>>>>>>> 97937bca
    const logUpdated = getEventFromLogs(
        receipt.logs, CONTRACT_NAMES.KYBER_PRICEFEED, 'PricesUpdated'
    );

<<<<<<< HEAD
    expect(logUpdated.assets).toEqual(registeredAssets);
    // expect(logUpdated.prices).toEqual(dummyPrices);
=======
    expect(logUpdated.assets).toEqual(registeredPrimitives);
    expect(logUpdated.prices).toEqual(dummyPrices);
>>>>>>> 97937bca

    const hasValidMlnPrice = await call(kyberPriceFeed, 'hasValidPrice', [mln.options.address]);
    const { 0: mlnPrice } = await call(
      kyberPriceFeed,
      'getCanonicalRate',
      [mln.options.address, pricefeedQuoteAsset.options.address]
    );

    expect(hasValidMlnPrice).toBe(true);
    // expect(mlnPrice.toString()).toBe(toWei('1', 'ether'));
  });

  test('Price hint above the upper deviation threshold reverts', async () => {
    const prices = await getPricesFromKyberFeed(kyberPriceFeed, registeredAssets, web3);
    const upperEndValidPrice = (new BN(prices[1])).mul(
      new BN(toWei('1', 'ether'))
    ).div(new BN(toWei('1', 'ether')).sub(new BN(maxDeviationFromFeed)));
    const barelyTooHighPrice = upperEndValidPrice.add(new BN('2'));

    await expect(
      send(
        kyberPriceFeed,
        'update',
        [
<<<<<<< HEAD
          registeredAssets,
          [prices[0], barelyTooHighPrice.toString(), ...prices.slice(2)]
=======
          registeredPrimitives,
          [toWei('1', 'ether'), barelyTooHighMlnPrice.toString(), toWei('1', 'ether')]
>>>>>>> 97937bca
        ],
        deployerTxOpts,
        web3
      )
    ).rejects.toThrowFlexible('update: Kyber price deviates too much from maxPriceDeviation');

    let receipt = await send(
      kyberPriceFeed,
      'update',
      [
<<<<<<< HEAD
        registeredAssets,
        [prices[0], upperEndValidPrice.toString(), ...prices.slice(2)]
=======
        registeredPrimitives,
        [toWei('1', 'ether'), upperEndValidMlnPrice.toString(), toWei('1', 'ether')]
>>>>>>> 97937bca
      ],
      deployerTxOpts,
      web3
    );

    const logUpdated = getEventFromLogs(
        receipt.logs, CONTRACT_NAMES.KYBER_PRICEFEED, 'PricesUpdated'
    );

<<<<<<< HEAD
    expect(logUpdated.assets).toEqual(registeredAssets);
    // expect(logUpdated.prices).toEqual(dummyPrices);
=======
    expect(logUpdated.assets).toEqual(registeredPrimitives);
    expect(logUpdated.prices).toEqual(dummyPrices);
>>>>>>> 97937bca
  });

  test('Price hint below the lower deviation threshold reverts', async () => {
    const prices = await getPricesFromKyberFeed(kyberPriceFeed, registeredAssets, web3);
    const maxDeviationFromFeed = new BN(await call(kyberPriceFeed, 'maxPriceDeviation'));
<<<<<<< HEAD
    const lowerEndValidPrice = (new BN(prices[1])).mul(
=======
    const mlnPriceFromKyber = new BN((await call(
      kyberPriceFeed, 'getLiveRate', [mln.options.address, weth.options.address]
    ))[0]);
    const lowerEndValidMlnPrice = mlnPriceFromKyber.mul(
>>>>>>> 97937bca
      new BN(toWei('1', 'ether'))
    ).div(new BN(toWei('1', 'ether')).add(new BN(maxDeviationFromFeed))).add(new BN('1'));
    const barelyTooLowPrice = lowerEndValidPrice.sub(new BN('1'));

    await expect(
      send(
        kyberPriceFeed,
        'update',
        [
<<<<<<< HEAD
          registeredAssets,
          [prices[0], barelyTooLowPrice.toString(), ...prices.slice(2)]
=======
          registeredPrimitives,
          [toWei('1', 'ether'), barelyTooLowMlnPrice.toString(), toWei('1', 'ether')]
>>>>>>> 97937bca
        ],
        deployerTxOpts,
        web3
      )
    ).rejects.toThrowFlexible('update: Kyber price deviates too much from maxPriceDeviation');

    const receipt = await send(
      kyberPriceFeed,
      'update',
      [
<<<<<<< HEAD
        registeredAssets,
        [prices[0], lowerEndValidPrice.toString(), ...prices.slice(2)]
=======
        registeredPrimitives,
        [toWei('1', 'ether'), lowerEndValidMlnPrice.toString(), toWei('1', 'ether')]
>>>>>>> 97937bca
      ],
      deployerTxOpts,
      web3
    );

    const logUpdated = getEventFromLogs(
        receipt.logs, CONTRACT_NAMES.KYBER_PRICEFEED, 'PricesUpdated'
    );

<<<<<<< HEAD
    expect(logUpdated.assets).toEqual(registeredAssets);
    // expect(logUpdated.prices).toEqual(dummyPrices);
=======
    expect(logUpdated.assets).toEqual(registeredPrimitives);
    expect(logUpdated.prices).toEqual(dummyPrices);
>>>>>>> 97937bca
  });

  // TODO: need to come up with a way to set spread rates easily for this to work
  test.skip('Asset with spread greater than max results in invalid price', async () => {
    const maxSpreadFromFeed = new BN(await call(kyberPriceFeed, 'maxSpread'));
    // arbitrary ask rate
    const mlnPerEthAskRate = new BN(toWei('0.5', 'ether'));
    // bid rate such that spread is the max permitted
    const mlnPerEthBidRateValid = mlnPerEthAskRate.sub(
      maxSpreadFromFeed.mul(mlnPerEthAskRate).div(new BN(toWei('1', 'ether')))
    );
    // bid rate such that spread is just above max permitted
    const mlnPerEthBidRateInvalid = mlnPerEthBidRateValid.sub(new BN('1'))

    const ethPerMlnFromAsk = BNExpDiv(
      new BN(toWei('1', 'ether')),
      mlnPerEthAskRate
    );
    const ethPerMlnFromBid = BNExpDiv(
      new BN(toWei('1', 'ether')),
      mlnPerEthBidRateValid
    );
    const midpointPrice = BNExpDiv(
      ethPerMlnFromAsk.add(ethPerMlnFromBid), new BN(toWei('2', 'ether'))
    ).toString();

    const validPricePreUpdate1 = await call(kyberPriceFeed, 'hasValidPrice', [mln.options.address]);
    expect(validPricePreUpdate1).toBe(true);

    // setting price with spread equal to max yields valid price
    await send(
      conversionRates,
      'setBaseRate',
      [
        [mln.options.address],
        [mlnPerEthBidRateValid.toString()],
        [ethPerMlnFromAsk.toString()],
        ['0x0000000000000000000000000000'],
        ['0x0000000000000000000000000000'],
        (await web3.eth.getBlock('latest')).number,
        [0]
      ],
      deployerTxOpts,
      web3
    );

    await send(
      kyberPriceFeed,
      'update',
      [
        registeredPrimitives,
        [toWei('1', 'ether'), midpointPrice.toString(), toWei('1', 'ether')]
      ],
      deployerTxOpts,
      web3
    );

    const validPricePostUpdate1 = await call(kyberPriceFeed, 'hasValidPrice', [mln.options.address]);
    expect(validPricePostUpdate1).toBe(true);
    const mlnPricePostUpdate1 = (await call(
      kyberPriceFeed,
      'getCanonicalRate',
      [mln.options.address, pricefeedQuoteAsset.options.address]
    ))[0];
    expect(mlnPricePostUpdate1).toBe(midpointPrice);

    const validPricePreUpdate2 = await call(kyberPriceFeed, 'hasValidPrice', [mln.options.address]);
    expect(validPricePreUpdate2).toBe(true);

    // setting price with spread outside max yields invalid price
    await send(
      conversionRates,
      'setBaseRate',
      [
        [mln.options.address],
        [mlnPerEthBidRateInvalid.toString()],
        [ethPerMlnFromAsk.toString()],
        ['0x0000000000000000000000000000'],
        ['0x0000000000000000000000000000'],
        (await web3.eth.getBlock('latest')).number,
        [0]
      ],
      deployerTxOpts,
      web3
    );

    await send(
      kyberPriceFeed,
      'update',
      [
        registeredPrimitives,
        [toWei('1', 'ether'), midpointPrice.toString(), toWei('1', 'ether')]
      ],
      deployerTxOpts,
      web3
    );

    const validPricePostUpdate2 = await call(kyberPriceFeed, 'hasValidPrice', [mln.options.address]);
    expect(validPricePostUpdate2).toBe(false);
  });
});

<<<<<<< HEAD
// TODO: would be better to test this with a freshly-deployed price feed and our own reserves
describe.skip('getPrice', () => {
=======
describe('getCanonicalRate', () => {
>>>>>>> 97937bca
  let kyberPriceFeed;
  let pricefeedQuoteAsset;

  beforeAll(async () => {
<<<<<<< HEAD
    // kyberPriceFeed = await deploy(
    //   CONTRACT_NAMES.KYBER_PRICEFEED,
    //   [
    //     registry.options.address,
    //     kyberNetworkProxy.options.address,
    //     toWei('0.5', 'ether'),
    //     weth.options.address,
    //     toWei('0.1', 'ether')
    //   ],
    //   deployerTxOpts
    // );
=======
    pricefeedQuoteAsset = weth;
    kyberPriceFeed = await deploy(
      CONTRACT_NAMES.KYBER_PRICEFEED,
      [
        registry.options.address,
        kyberNetworkProxy.options.address,
        toWei('0.5', 'ether'),
        pricefeedQuoteAsset.options.address,
        toWei('0.1', 'ether')
      ],
      deployerTxOpts
    );
>>>>>>> 97937bca
  });

  test('Price change in reserve is reflected in getCanonicalRate post-update', async () => {
    const mlnPrice = BNExpDiv(
      new BN(toWei('1', 'ether')),
      new BN(toWei('0.05', 'ether'))
    );
    const ethPriceInMln = BNExpInverse(new BN(mlnPrice))

    const daiPrice = BNExpDiv(
      new BN(toWei('1', 'ether')),
      new BN(toWei('0.008', 'ether')),
    );
    const ethPriceInEur = BNExpInverse(new BN(daiPrice))

    await send(
      conversionRates,
      'setBaseRate',
      [
        [mln.options.address, dai.options.address],
        [ethPriceInMln.toString(), ethPriceInEur.toString()],
        [mlnPrice.toString(), daiPrice.toString()],
        ['0x0000000000000000000000000000'],
        ['0x0000000000000000000000000000'],
        (await web3.eth.getBlock('latest')).number,
        [0]
      ],
      deployerTxOpts,
      web3
    );

    await send(
      kyberPriceFeed,
      'update',
      [
<<<<<<< HEAD
        registeredAssets,
        [daiPrice.toString(), mlnPrice.toString(), toWei('1', 'ether')]
=======
        registeredPrimitives,
        [eurPrice.toString(), mlnPrice.toString(), toWei('1', 'ether')]
>>>>>>> 97937bca
      ],
      deployerTxOpts,
      web3
    );

<<<<<<< HEAD
    const { 0: updatedMlnPrice } = await call(kyberPriceFeed, 'getPrice', [mln.options.address]);
    const { 0: updatedEurPrice } = await call(kyberPriceFeed, 'getPrice', [dai.options.address]);
=======
    const { 0: updatedMlnPrice } = await call(
      kyberPriceFeed,
      'getCanonicalRate',
      [mln.options.address, pricefeedQuoteAsset.options.address]
    );
    const { 0: updatedEurPrice } = await call(
      kyberPriceFeed,
      'getCanonicalRate',
      [eur.options.address, pricefeedQuoteAsset.options.address]
    );
>>>>>>> 97937bca

    expect(updatedMlnPrice.toString()).toBe(mlnPrice.toString());
    expect(updatedEurPrice.toString()).toBe(daiPrice.toString());
  });

  test('Normal (positive) spread condition yields midpoint price', async () => {
    const mlnBid = BNExpDiv(
      new BN(toWei('1', 'ether')),
      new BN(toWei('0.05', 'ether'))
    );
    const mlnAsk = BNExpDiv(
      new BN(toWei('1', 'ether')),
      new BN(toWei('0.04', 'ether'))
    );
    const ethBidInMln = BNExpInverse(mlnBid); // ETH per 1 MLN (based on bid)
    const midpointPrice = BNExpDiv(
      mlnBid.add(mlnAsk), new BN(toWei('2', 'ether'))
    ).toString();

    await send(
      conversionRates,
      'setBaseRate',
      [
        [mln.options.address],
        [ethBidInMln.toString()],
        [mlnAsk.toString()],
        ['0x0000000000000000000000000000'],
        ['0x0000000000000000000000000000'],
        (await web3.eth.getBlock('latest')).number,
        [0]
      ],
      deployerTxOpts,
      web3
    );

<<<<<<< HEAD
    const preEurPrice = await call(kyberPriceFeed, 'getPrice', [dai.options.address]);
=======
    const preEurPrice = (await call(
      kyberPriceFeed,
      'getCanonicalRate',
      [eur.options.address, pricefeedQuoteAsset.options.address]
    ))[0];
>>>>>>> 97937bca

    await send(
      kyberPriceFeed,
      'update',
      [
        registeredPrimitives,
        [preEurPrice.toString(), midpointPrice.toString(), toWei('1', 'ether')]
      ],
      deployerTxOpts,
      web3
    );

    const postMlnPrice = (await call(
      kyberPriceFeed,
      'getCanonicalRate',
      [mln.options.address, pricefeedQuoteAsset.options.address]
    ))[0];
    expect(postMlnPrice).toBe(midpointPrice);
  });

  test('Crossed market condition yields midpoint price', async () => {
    const mlnBid = BNExpDiv(
      new BN(toWei('1', 'ether')),
      new BN(toWei('0.04', 'ether'))
    );
    const mlnAsk = BNExpDiv(
      new BN(toWei('1', 'ether')),
      new BN(toWei('0.05', 'ether'))
    );
    const ethBidInMln = BNExpInverse(mlnBid); // ETH per 1 MLN (based on bid)
    const midpointPrice = BNExpDiv(
      mlnBid.add(mlnAsk), new BN(toWei('2', 'ether'))
    ).toString();

    await send(
      conversionRates,
      'setBaseRate',
      [
        [mln.options.address],
        [ethBidInMln.toString()],
        [mlnAsk.toString()],
        ['0x0000000000000000000000000000'],
        ['0x0000000000000000000000000000'],
        (await web3.eth.getBlock('latest')).number,
        [0]
      ],
      deployerTxOpts,
      web3
    );

<<<<<<< HEAD
    const preEurPrice = await call(kyberPriceFeed, 'getPrice', [dai.options.address]);
=======
    const preEurPrice = (await call(
      kyberPriceFeed,
      'getCanonicalRate',
      [eur.options.address, pricefeedQuoteAsset.options.address]
    ))[0];
>>>>>>> 97937bca

    await send(
      kyberPriceFeed,
      'update',
      [
        registeredPrimitives,
        [preEurPrice, midpointPrice, toWei('1', 'ether')]
      ],
      deployerTxOpts,
      web3
    );

    const postMlnPrice = (await call(
      kyberPriceFeed,
      'getCanonicalRate',
      [mln.options.address, pricefeedQuoteAsset.options.address]
    ))[0];

    expect(postMlnPrice).toBe(midpointPrice);
  });
});<|MERGE_RESOLUTION|>--- conflicted
+++ resolved
@@ -26,15 +26,10 @@
 let deployer, updater, someAccount;
 let deployerTxOpts, updaterTxOpts, someAccountTxOpts, councilTxOpts;
 let conversionRates, kyberNetworkProxy, registry;
-<<<<<<< HEAD
-let dai, mln, weth, registeredAssets;
-=======
 let eur, mln, weth, registeredPrimitives;
->>>>>>> 97937bca
 
 // TODO: move pricefeed deployment to the primary fork so we can actually deploy it?
 beforeAll(async () => {
-<<<<<<< HEAD
   const defaultGas = 8000000;
   web3 = await startChain();
   [deployer, updater, someAccount] = await web3.eth.getAccounts();
@@ -66,50 +61,26 @@
   //     );
   //   }
   // }
-=======
-  const accounts = await web3.eth.getAccounts();
-  [deployer, updater, someAccount] = accounts;
-  deployerTxOpts = { from: deployer, gas: 8000000 };
-  updaterTxOpts = { from: updater, gas: 8000000 };
-  someAccountTxOpts = { from: someAccount, gas: 8000000 };
-  const deployed = await partialRedeploy([CONTRACT_NAMES.FUND_FACTORY]);
-  const contracts = deployed.contracts;
-
-  eur = contracts.EUR;
-  mln = contracts.MLN;
-  weth = contracts.WETH;
-  conversionRates = contracts.ConversionRates;
-  kyberNetworkProxy = contracts.KyberNetworkProxy;
-
-  registry = await deploy(CONTRACT_NAMES.REGISTRY, [deployer], deployerTxOpts);
-
-  await send(registry, 'setNativeAsset', [weth.options.address], deployerTxOpts);
-
-  for (const addr of [eur.options.address, mln.options.address, weth.options.address]) {
-    await send(
-      registry,
-      'registerPrimitive',
-      [ addr ],
-      deployerTxOpts
-    );
-  }
->>>>>>> 97937bca
+  // for (const addr of [eur.options.address, mln.options.address, weth.options.address]) {
+  //   await send(
+  //     registry,
+  //     'registerPrimitive',
+  //     [ addr ],
+  //     deployerTxOpts
+  //   );
+  // }
 
   registeredPrimitives = await call(registry, 'getRegisteredPrimitives');
 });
 
 describe('update', () => {
   let kyberPriceFeed;
-<<<<<<< HEAD
-=======
   let pricefeedQuoteAsset;
   let maxDeviationFromFeed;
->>>>>>> 97937bca
   let mlnPriceFromKyber;
   let maxDeviationFromFeed = toWei('0.1', 'ether');
 
   beforeAll(async () => {
-<<<<<<< HEAD
     // kyberPriceFeed = await deploy(
     //   CONTRACT_NAMES.KYBER_PRICEFEED,
     //   [
@@ -129,19 +100,6 @@
       [maxDeviationFromFeed],
       deployerTxOpts,
       web3
-=======
-    pricefeedQuoteAsset = weth;
-    kyberPriceFeed = await deploy(
-      CONTRACT_NAMES.KYBER_PRICEFEED,
-      [
-        registry.options.address,
-        kyberNetworkProxy.options.address,
-        toWei('0.5', 'ether'),
-        pricefeedQuoteAsset.options.address,
-        toWei('0.1', 'ether')
-      ],
-      deployerTxOpts
->>>>>>> 97937bca
     );
     mlnPriceFromKyber = new BN((await call(
       kyberPriceFeed, 'getLiveRate', [mln.options.address, weth.options.address]
@@ -155,16 +113,7 @@
     expect(registryOwner).not.toBe(someAccount);
     expect(designatedUpdater).not.toBe(someAccount);
     await expect(
-<<<<<<< HEAD
       updateKyberPriceFeed(kyberPriceFeed, web3, someAccountTxOpts)
-=======
-      send(
-        kyberPriceFeed,
-        'update',
-        [registeredPrimitives, dummyPrices],
-        someAccountTxOpts
-      )
->>>>>>> 97937bca
     ).rejects.toThrowFlexible('Only registry owner or updater can call');
   });
 
@@ -177,42 +126,22 @@
     const receipt = await send(
       kyberPriceFeed,
       'update',
-<<<<<<< HEAD
       [registeredAssets, prices],
       deployerTxOpts,
       web3
-=======
-      [registeredPrimitives, dummyPrices],
-      deployerTxOpts
->>>>>>> 97937bca
     );
     const logUpdated = getEventFromLogs(
         receipt.logs, CONTRACT_NAMES.KYBER_PRICEFEED, 'PricesUpdated'
     );
 
-<<<<<<< HEAD
     expect(logUpdated.assets).toEqual(registeredAssets);
     expect(logUpdated.prices).toEqual(prices);
-=======
-    expect(logUpdated.assets).toEqual(registeredPrimitives);
-    expect(logUpdated.prices).toEqual(dummyPrices);
->>>>>>> 97937bca
   });
 
   test('Designated updater can update feed', async () => {
     await expect(
-<<<<<<< HEAD
       updateKyberPriceFeed(kyberPriceFeed, web3, updaterTxOpts)
-=======
-      send(
-        kyberPriceFeed,
-        'update',
-        [registeredPrimitives, dummyPrices],
-        updaterTxOpts
-      )
->>>>>>> 97937bca
     ).rejects.toThrowFlexible('Only registry owner or updater can call');
-
 
     let receipt = await send(kyberPriceFeed, 'setUpdater', [updater], deployerTxOpts, web3);
     const logSetUpdater = getEventFromLogs(
@@ -221,27 +150,13 @@
 
     expect(logSetUpdater.updater).toBe(updater);
 
-<<<<<<< HEAD
     receipt = await updateKyberPriceFeed(kyberPriceFeed, web3, updaterTxOpts)
-=======
-    receipt = await send(
-      kyberPriceFeed,
-      'update',
-      [registeredPrimitives, dummyPrices],
-      updaterTxOpts
-    );
->>>>>>> 97937bca
     const logUpdated = getEventFromLogs(
         receipt.logs, CONTRACT_NAMES.KYBER_PRICEFEED, 'PricesUpdated'
     );
 
-<<<<<<< HEAD
     expect(logUpdated.assets).toEqual(registeredAssets);
     // expect(logUpdated.prices).toEqual(dummyPrices);
-=======
-    expect(logUpdated.assets).toEqual(registeredPrimitives);
-    expect(logUpdated.prices).toEqual(dummyPrices);
->>>>>>> 97937bca
 
     const hasValidMlnPrice = await call(kyberPriceFeed, 'hasValidPrice', [mln.options.address]);
     const { 0: mlnPrice } = await call(
@@ -266,13 +181,8 @@
         kyberPriceFeed,
         'update',
         [
-<<<<<<< HEAD
           registeredAssets,
           [prices[0], barelyTooHighPrice.toString(), ...prices.slice(2)]
-=======
-          registeredPrimitives,
-          [toWei('1', 'ether'), barelyTooHighMlnPrice.toString(), toWei('1', 'ether')]
->>>>>>> 97937bca
         ],
         deployerTxOpts,
         web3
@@ -283,13 +193,8 @@
       kyberPriceFeed,
       'update',
       [
-<<<<<<< HEAD
         registeredAssets,
         [prices[0], upperEndValidPrice.toString(), ...prices.slice(2)]
-=======
-        registeredPrimitives,
-        [toWei('1', 'ether'), upperEndValidMlnPrice.toString(), toWei('1', 'ether')]
->>>>>>> 97937bca
       ],
       deployerTxOpts,
       web3
@@ -299,26 +204,14 @@
         receipt.logs, CONTRACT_NAMES.KYBER_PRICEFEED, 'PricesUpdated'
     );
 
-<<<<<<< HEAD
     expect(logUpdated.assets).toEqual(registeredAssets);
     // expect(logUpdated.prices).toEqual(dummyPrices);
-=======
-    expect(logUpdated.assets).toEqual(registeredPrimitives);
-    expect(logUpdated.prices).toEqual(dummyPrices);
->>>>>>> 97937bca
   });
 
   test('Price hint below the lower deviation threshold reverts', async () => {
     const prices = await getPricesFromKyberFeed(kyberPriceFeed, registeredAssets, web3);
     const maxDeviationFromFeed = new BN(await call(kyberPriceFeed, 'maxPriceDeviation'));
-<<<<<<< HEAD
     const lowerEndValidPrice = (new BN(prices[1])).mul(
-=======
-    const mlnPriceFromKyber = new BN((await call(
-      kyberPriceFeed, 'getLiveRate', [mln.options.address, weth.options.address]
-    ))[0]);
-    const lowerEndValidMlnPrice = mlnPriceFromKyber.mul(
->>>>>>> 97937bca
       new BN(toWei('1', 'ether'))
     ).div(new BN(toWei('1', 'ether')).add(new BN(maxDeviationFromFeed))).add(new BN('1'));
     const barelyTooLowPrice = lowerEndValidPrice.sub(new BN('1'));
@@ -328,13 +221,8 @@
         kyberPriceFeed,
         'update',
         [
-<<<<<<< HEAD
           registeredAssets,
           [prices[0], barelyTooLowPrice.toString(), ...prices.slice(2)]
-=======
-          registeredPrimitives,
-          [toWei('1', 'ether'), barelyTooLowMlnPrice.toString(), toWei('1', 'ether')]
->>>>>>> 97937bca
         ],
         deployerTxOpts,
         web3
@@ -345,13 +233,8 @@
       kyberPriceFeed,
       'update',
       [
-<<<<<<< HEAD
         registeredAssets,
         [prices[0], lowerEndValidPrice.toString(), ...prices.slice(2)]
-=======
-        registeredPrimitives,
-        [toWei('1', 'ether'), lowerEndValidMlnPrice.toString(), toWei('1', 'ether')]
->>>>>>> 97937bca
       ],
       deployerTxOpts,
       web3
@@ -361,13 +244,8 @@
         receipt.logs, CONTRACT_NAMES.KYBER_PRICEFEED, 'PricesUpdated'
     );
 
-<<<<<<< HEAD
     expect(logUpdated.assets).toEqual(registeredAssets);
     // expect(logUpdated.prices).toEqual(dummyPrices);
-=======
-    expect(logUpdated.assets).toEqual(registeredPrimitives);
-    expect(logUpdated.prices).toEqual(dummyPrices);
->>>>>>> 97937bca
   });
 
   // TODO: need to come up with a way to set spread rates easily for this to work
@@ -470,42 +348,11 @@
   });
 });
 
-<<<<<<< HEAD
-// TODO: would be better to test this with a freshly-deployed price feed and our own reserves
-describe.skip('getPrice', () => {
-=======
 describe('getCanonicalRate', () => {
->>>>>>> 97937bca
   let kyberPriceFeed;
   let pricefeedQuoteAsset;
 
   beforeAll(async () => {
-<<<<<<< HEAD
-    // kyberPriceFeed = await deploy(
-    //   CONTRACT_NAMES.KYBER_PRICEFEED,
-    //   [
-    //     registry.options.address,
-    //     kyberNetworkProxy.options.address,
-    //     toWei('0.5', 'ether'),
-    //     weth.options.address,
-    //     toWei('0.1', 'ether')
-    //   ],
-    //   deployerTxOpts
-    // );
-=======
-    pricefeedQuoteAsset = weth;
-    kyberPriceFeed = await deploy(
-      CONTRACT_NAMES.KYBER_PRICEFEED,
-      [
-        registry.options.address,
-        kyberNetworkProxy.options.address,
-        toWei('0.5', 'ether'),
-        pricefeedQuoteAsset.options.address,
-        toWei('0.1', 'ether')
-      ],
-      deployerTxOpts
-    );
->>>>>>> 97937bca
   });
 
   test('Price change in reserve is reflected in getCanonicalRate post-update', async () => {
@@ -541,33 +388,15 @@
       kyberPriceFeed,
       'update',
       [
-<<<<<<< HEAD
         registeredAssets,
         [daiPrice.toString(), mlnPrice.toString(), toWei('1', 'ether')]
-=======
-        registeredPrimitives,
-        [eurPrice.toString(), mlnPrice.toString(), toWei('1', 'ether')]
->>>>>>> 97937bca
-      ],
-      deployerTxOpts,
-      web3
-    );
-
-<<<<<<< HEAD
+      ],
+      deployerTxOpts,
+      web3
+    );
+
     const { 0: updatedMlnPrice } = await call(kyberPriceFeed, 'getPrice', [mln.options.address]);
     const { 0: updatedEurPrice } = await call(kyberPriceFeed, 'getPrice', [dai.options.address]);
-=======
-    const { 0: updatedMlnPrice } = await call(
-      kyberPriceFeed,
-      'getCanonicalRate',
-      [mln.options.address, pricefeedQuoteAsset.options.address]
-    );
-    const { 0: updatedEurPrice } = await call(
-      kyberPriceFeed,
-      'getCanonicalRate',
-      [eur.options.address, pricefeedQuoteAsset.options.address]
-    );
->>>>>>> 97937bca
 
     expect(updatedMlnPrice.toString()).toBe(mlnPrice.toString());
     expect(updatedEurPrice.toString()).toBe(daiPrice.toString());
@@ -603,15 +432,7 @@
       web3
     );
 
-<<<<<<< HEAD
     const preEurPrice = await call(kyberPriceFeed, 'getPrice', [dai.options.address]);
-=======
-    const preEurPrice = (await call(
-      kyberPriceFeed,
-      'getCanonicalRate',
-      [eur.options.address, pricefeedQuoteAsset.options.address]
-    ))[0];
->>>>>>> 97937bca
 
     await send(
       kyberPriceFeed,
@@ -662,15 +483,7 @@
       web3
     );
 
-<<<<<<< HEAD
     const preEurPrice = await call(kyberPriceFeed, 'getPrice', [dai.options.address]);
-=======
-    const preEurPrice = (await call(
-      kyberPriceFeed,
-      'getCanonicalRate',
-      [eur.options.address, pricefeedQuoteAsset.options.address]
-    ))[0];
->>>>>>> 97937bca
 
     await send(
       kyberPriceFeed,
