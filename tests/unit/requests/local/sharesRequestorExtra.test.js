/*
 * @file Tests SharesRequestor scenarios that require EVM manipulation
 */

<<<<<<< HEAD
import { BN, toWei } from 'web3-utils';
=======
import { BN, toWei, isTopic } from 'web3-utils';

import { partialRedeploy } from '~/deploy/scripts/deploy-system';
>>>>>>> 97937bca
import { call, send } from '~/deploy/utils/deploy-contract';
import { CONTRACT_NAMES } from '~/tests/utils/constants';
import { setupFundWithParams } from '~/tests/utils/fund';
import { increaseTime } from '~/tests/utils/rpc';
import { getDeployed } from '~/tests/utils/getDeployed';
import * as mainnetAddrs from '~/mainnet_thirdparty_contracts';

let web3;
let deployer;
let defaultTxOpts;
let weth;
let sharesRequestor;
let basicRequest;
let fundFactory;

beforeAll(async () => {
  web3 = await startChain();
  [deployer] = await web3.eth.getAccounts();
  defaultTxOpts = { from: deployer, gas: 8000000 };

  fundFactory = getDeployed(CONTRACT_NAMES.FUND_FACTORY, web3);
  sharesRequestor = getDeployed(CONTRACT_NAMES.SHARES_REQUESTOR, web3)
  weth = getDeployed(CONTRACT_NAMES.WETH, web3, mainnetAddrs.tokens.WETH);

  basicRequest = {
    owner: deployer,
    investmentAssetContract: weth,
    investmentAmount: toWei('1', 'ether'),
    minSharesQuantity: "0",
    txOpts: defaultTxOpts,
    amguValue: toWei('0.1', 'ether')
  };
});

<<<<<<< HEAD
describe('requestHasExpired', () => {
  let fund;

  beforeAll(async () => {
    fundFactory = getDeployed(CONTRACT_NAMES.FUND_FACTORY, web3);

    // @dev include initial investment so test doesn't bypass Request creation
    fund = await setupFundWithParams({
      defaultTokens: [weth.options.address],
      initialInvestment: {
        contribAmount: toWei('1', 'ether'),
        investor: deployer,
        tokenContract: weth
      },
      quoteToken: weth.options.address,
      fundFactory,
      manager: deployer,
      web3
    });

    await createRequest(fund.hub.options.address, basicRequest);
  });

  it('returns false after creating a request', async () => {
    await expect(
      call(
        sharesRequestor,
        'requestHasExpired',
        [basicRequest.owner, fund.hub.options.address]
      )
    ).resolves.toBeFalsy()
  });

  it('does NOT allow order cancellation after creating a request', async () => {
    await expect(
      send(
        sharesRequestor,
        'cancelRequest',
        [fund.hub.options.address],
        basicRequest.txOpts,
        web3
      )
    ).rejects.toThrowFlexible("No cancellation condition was met");
  });

  it('returns true after expiry time passes', async () => {
    await increaseTime(86401, web3); // 1 day + 1 second
    await expect(
      call(
        sharesRequestor,
        'requestHasExpired',
        [basicRequest.owner, fund.hub.options.address]
      )
    ).resolves.toBeTruthy()
  });

  it('does NOT allow order execution after creating a request', async () => {
    await expect(
      send(
        sharesRequestor,
        'executeRequestFor',
        [basicRequest.owner, fund.hub.options.address],
        { ...basicRequest.txOpts, value: basicRequest.amguValue },
        web3
      )
    ).rejects.toThrowFlexible("Request has expired");
  });

  it('allows order cancellation after expiry time passes', async () => {
    await expect(
      send(
        sharesRequestor,
        'cancelRequest',
        [fund.hub.options.address],
        basicRequest.txOpts,
        web3
      )
    ).resolves.not.toThrow();
  });
=======
// TODO: implement new cancellation conditions tests, similar to old commented out tests below
describe('cancellation conditions', () => {
  it('has todos', () => {});
>>>>>>> 97937bca
});

// describe('requestHasExpired', () => {
//   let fundFactory;
//   let fund;

//   beforeAll(async () => {
//     const deployed = await partialRedeploy([CONTRACT_NAMES.FUND_FACTORY], true);
//     const contracts = deployed.contracts;
//     fundFactory = contracts[CONTRACT_NAMES.FUND_FACTORY];

//     // @dev include initial investment so test doesn't bypass Request creation
//     fund = await setupFundWithParams({
//       initialInvestment: {
//         contribAmount: toWei('1', 'ether'),
//         investor: deployer,
//         tokenContract: weth
//       },
//       quoteToken: weth.options.address,
//       fundFactory
//     });

//     await createRequest(fund.hub.options.address, basicRequest);
//   });

//   it('returns false after creating a request', async () => {
//     await expect(
//       call(
//         sharesRequestor,
//         'requestHasExpired',
//         [basicRequest.owner, fund.hub.options.address]
//       )
//     ).resolves.toBeFalsy()
//   });

//   it('does NOT allow order cancellation after creating a request', async () => {
//     await expect(
//       send(sharesRequestor, 'cancelRequest', [fund.hub.options.address], basicRequest.txOpts)
//     ).rejects.toThrowFlexible("No cancellation condition was met");
//   });

//   it('returns true after expiry time passes', async () => {
//     await increaseTime(86401); // 1 day + 1 second
//     await expect(
//       call(
//         sharesRequestor,
//         'requestHasExpired',
//         [basicRequest.owner, fund.hub.options.address]
//       )
//     ).resolves.toBeTruthy()
//   });

//   it('does NOT allow order execution after creating a request', async () => {
//     await expect(
//       send(
//         sharesRequestor,
//         'executeRequestFor',
//         [basicRequest.owner, fund.hub.options.address],
//         basicRequest.txOpts
//       )
//     ).rejects.toThrowFlexible("Request has expired");
//   });

//   it('allows order cancellation after expiry time passes', async () => {
//     await expect(
//       send(sharesRequestor, 'cancelRequest', [fund.hub.options.address], basicRequest.txOpts)
//     ).resolves.not.toThrow();
//   });
// });

const createRequest = async (fundAddress, request) => {
  // Fund investor with contribution token, if necessary
  const investorTokenBalance = new BN(
    await call(
      request.investmentAssetContract,
      'balanceOf',
      [request.owner]
    )
  );
  const investorTokenShortfall =
    new BN(request.investmentAmount).sub(investorTokenBalance);
  if (investorTokenShortfall.gt(new BN(0))) {
    await send(
      request.investmentAssetContract,
      'transfer',
      [request.owner, investorTokenShortfall.toString()],
      defaultTxOpts,
      web3
    )
  }

  // Approve and send request
  await send(
    request.investmentAssetContract,
    'approve',
<<<<<<< HEAD
    [sharesRequestor.options.address, request.maxInvestmentAmount],
    request.txOpts,
    web3
=======
    [sharesRequestor.options.address, request.investmentAmount],
    request.txOpts
>>>>>>> 97937bca
  );
  return send(
    sharesRequestor,
    'requestShares',
    [
      fundAddress,
      request.investmentAmount,
      request.minSharesQuantity
    ],
    { ...request.txOpts, value: request.amguValue },
    web3
  );
};<|MERGE_RESOLUTION|>--- conflicted
+++ resolved
@@ -2,13 +2,8 @@
  * @file Tests SharesRequestor scenarios that require EVM manipulation
  */
 
-<<<<<<< HEAD
-import { BN, toWei } from 'web3-utils';
-=======
 import { BN, toWei, isTopic } from 'web3-utils';
-
 import { partialRedeploy } from '~/deploy/scripts/deploy-system';
->>>>>>> 97937bca
 import { call, send } from '~/deploy/utils/deploy-contract';
 import { CONTRACT_NAMES } from '~/tests/utils/constants';
 import { setupFundWithParams } from '~/tests/utils/fund';
@@ -43,91 +38,9 @@
   };
 });
 
-<<<<<<< HEAD
-describe('requestHasExpired', () => {
-  let fund;
-
-  beforeAll(async () => {
-    fundFactory = getDeployed(CONTRACT_NAMES.FUND_FACTORY, web3);
-
-    // @dev include initial investment so test doesn't bypass Request creation
-    fund = await setupFundWithParams({
-      defaultTokens: [weth.options.address],
-      initialInvestment: {
-        contribAmount: toWei('1', 'ether'),
-        investor: deployer,
-        tokenContract: weth
-      },
-      quoteToken: weth.options.address,
-      fundFactory,
-      manager: deployer,
-      web3
-    });
-
-    await createRequest(fund.hub.options.address, basicRequest);
-  });
-
-  it('returns false after creating a request', async () => {
-    await expect(
-      call(
-        sharesRequestor,
-        'requestHasExpired',
-        [basicRequest.owner, fund.hub.options.address]
-      )
-    ).resolves.toBeFalsy()
-  });
-
-  it('does NOT allow order cancellation after creating a request', async () => {
-    await expect(
-      send(
-        sharesRequestor,
-        'cancelRequest',
-        [fund.hub.options.address],
-        basicRequest.txOpts,
-        web3
-      )
-    ).rejects.toThrowFlexible("No cancellation condition was met");
-  });
-
-  it('returns true after expiry time passes', async () => {
-    await increaseTime(86401, web3); // 1 day + 1 second
-    await expect(
-      call(
-        sharesRequestor,
-        'requestHasExpired',
-        [basicRequest.owner, fund.hub.options.address]
-      )
-    ).resolves.toBeTruthy()
-  });
-
-  it('does NOT allow order execution after creating a request', async () => {
-    await expect(
-      send(
-        sharesRequestor,
-        'executeRequestFor',
-        [basicRequest.owner, fund.hub.options.address],
-        { ...basicRequest.txOpts, value: basicRequest.amguValue },
-        web3
-      )
-    ).rejects.toThrowFlexible("Request has expired");
-  });
-
-  it('allows order cancellation after expiry time passes', async () => {
-    await expect(
-      send(
-        sharesRequestor,
-        'cancelRequest',
-        [fund.hub.options.address],
-        basicRequest.txOpts,
-        web3
-      )
-    ).resolves.not.toThrow();
-  });
-=======
 // TODO: implement new cancellation conditions tests, similar to old commented out tests below
 describe('cancellation conditions', () => {
   it('has todos', () => {});
->>>>>>> 97937bca
 });
 
 // describe('requestHasExpired', () => {
@@ -223,14 +136,8 @@
   await send(
     request.investmentAssetContract,
     'approve',
-<<<<<<< HEAD
-    [sharesRequestor.options.address, request.maxInvestmentAmount],
-    request.txOpts,
-    web3
-=======
     [sharesRequestor.options.address, request.investmentAmount],
     request.txOpts
->>>>>>> 97937bca
   );
   return send(
     sharesRequestor,
