--- conflicted
+++ resolved
@@ -51,20 +51,7 @@
   engineAdapter = getDeployed(CONTRACT_NAMES.ENGINE_ADAPTER, web3);
   fundFactory = getDeployed(CONTRACT_NAMES.FUND_FACTORY, web3);
 
-<<<<<<< HEAD
   priceSource = getDeployed(CONTRACT_NAMES.KYBER_PRICEFEED, web3);
-=======
-  mln = contracts.MLN;
-  weth = contracts.WETH;
-
-  engine = contracts[CONTRACT_NAMES.ENGINE];
-  engineAdapter = contracts[CONTRACT_NAMES.ENGINE_ADAPTER];
-
-  const priceSource = contracts.TestingPriceFeed;
-  mlnPrice = (await priceSource.methods
-    .getCanonicalRate(mln.options.address, weth.options.address)
-    .call())[0];
->>>>>>> 97937bca
 });
 
 describe.only('takeOrder', () => {
@@ -89,15 +76,10 @@
           investor: deployer,
           tokenContract: mln
         },
-<<<<<<< HEAD
-        quoteToken: weth.options.address,
+        quoteToken: mln.options.address,
         fundFactory,
         manager,
         web3
-=======
-        quoteToken: mln.options.address,
-        fundFactory
->>>>>>> 97937bca
       });
 
       const mlnPrice = new BN(await call(engine, 'enginePrice'));
@@ -133,9 +115,6 @@
         takerQuantity,
       });
 
-<<<<<<< HEAD
-      await updateKyberPriceFeed(priceSource, web3);
-=======
       tx = await send(
         vault,
         'callOnIntegration',
@@ -242,7 +221,6 @@
         takerAsset,
         takerQuantity,
       });
->>>>>>> 97937bca
 
       tx = await send(
         vault,
@@ -295,113 +273,56 @@
     });
   });
 
-<<<<<<< HEAD
-  // describe.skip('Fill Order 2: arbitrary amount (half) of liquid eth', () => {
-  //   let makerAsset, makerQuantity, takerAsset, takerQuantity;
-  //   let preFundHoldingsMln, preFundHoldingsWeth, postFundHoldingsMln, postFundHoldingsWeth;
-  //   let tx;
-
-  //   beforeAll(async () => {
-  //     await send(engine, 'setAmguPrice', [toWei('1', 'gwei')], defaultTxOpts, web3);
-
-  //     fund = await setupFundWithParams({
-  //       amguTxValue: toWei('1', 'ether'),
-  //       defaultTokens: [mln.options.address, weth.options.address],
-  //       integrationAdapters: [engineAdapter.options.address],
-  //       initialInvestment: {
-  //         contribAmount: toWei('100', 'ether'),
-  //         investor: deployer,
-  //         tokenContract: mln
-  //       },
-  //       quoteToken: weth.options.address,
-  //       fundFactory,
-  //       manager,
-  //       web3
-  //     });
-
-  //     // Thaw frozen eth from fund setup
-  //     await increaseTime(86400 * 32, web3);
-  //     await send(engine, 'thaw', [], defaultTxOpts, web3);
-
-  //     // Get expected maker/taker quantities based on liquid eth
-  //     makerAsset = weth.options.address;
-  //     takerAsset = mln.options.address;
-  //     makerQuantity = new BN(await call(engine, 'liquidEther')).div(new BN(2)).toString();
-  //     takerQuantity = BNExpDiv(
-  //       new BN(makerQuantity),
-  //       new BN(mlnPrice)
-  //     ).toString();
-  //   });
-
-  //   test('order is filled through the fund', async () => {
-  //     const { vault } = fund;
-
-  //     preFundHoldingsWeth = new BN(
-  //       await call(vault, 'assetBalances', [weth.options.address])
-  //     );
-  //     preFundHoldingsMln = new BN(
-  //       await call(vault, 'assetBalances', [mln.options.address])
-  //     );
-
-  //     const encodedArgs = encodeTakeOrderArgs({
-  //       makerAsset,
-  //       makerQuantity,
-  //       takerAsset,
-  //       takerQuantity,
-  //     });
-
-  //     tx = await send(
-  //       vault,
-  //       'callOnIntegration',
-  //       [
-  //         engineAdapter.options.address,
-  //         takeOrderSignature,
-  //         encodedArgs,
-  //       ],
-  //       managerTxOpts,
-  //       web3
-  //     );
-
-  //     postFundHoldingsWeth = new BN(
-  //       await call(vault, 'assetBalances', [weth.options.address])
-  //     );
-  //     postFundHoldingsMln = new BN(
-  //       await call(vault, 'assetBalances', [mln.options.address])
-  //     );
-  //   });
-
-  //   it('correctly updates fund holdings', async () => {
-  //     expect(postFundHoldingsWeth).bigNumberEq(
-  //       preFundHoldingsWeth.add(new BN(makerQuantity))
-  //     );
-  //     expect(postFundHoldingsMln).bigNumberEq(
-  //       preFundHoldingsMln.sub(new BN(takerQuantity))
-  //     );
-  //   });
-
-  //   it('emits correct OrderFilled event', async () => {
-  //     const orderFilledCount = getEventCountFromLogs(
-  //       tx.logs,
-  //       CONTRACT_NAMES.ENGINE_ADAPTER,
-  //       'OrderFilled'
-  //     );
-  //     expect(orderFilledCount).toBe(1);
-
-  //     const orderFilled = getEventFromLogs(
-  //       tx.logs,
-  //       CONTRACT_NAMES.ENGINE_ADAPTER,
-  //       'OrderFilled'
-  //     );
-  //     expect(orderFilled.targetContract).toBe(engine.options.address);
-  //     expect(orderFilled.buyAsset).toBe(makerAsset);
-  //     expect(orderFilled.buyAmount).toBe(makerQuantity);
-  //     expect(orderFilled.sellAsset).toBe(takerAsset);
-  //     expect(orderFilled.sellAmount).toBe(takerQuantity);
-  //     expect(orderFilled.feeAssets.length).toBe(0);
-  //     expect(orderFilled.feeAmounts.length).toBe(0);
-  //   });
-  // });
-=======
+  describe('Fill Order 3: more than total available liquid eth', () => {
+    let makerAsset, makerQuantity, takerAsset, takerQuantity;
+    let preFundHoldingsMln, preFundHoldingsWeth, postFundHoldingsMln, postFundHoldingsWeth;
+    let tx;
+
+    beforeAll(async () => {
+      // Set amgu price
+      await send(engine, 'setAmguPrice', [toWei('1', 'gwei')], defaultTxOpts);
+
+      // Re-deploy FundFactory contract only
+      const deployed = await partialRedeploy([CONTRACT_NAMES.FUND_FACTORY], true);
+
+      // Set up fund
+      const fundFactory = deployed.contracts[CONTRACT_NAMES.FUND_FACTORY];
+      fund = await setupFundWithParams({
+        amguTxValue: toWei('1', 'ether'),
+        defaultTokens: [mln.options.address, weth.options.address],
+        integrationAdapters: [engineAdapter.options.address],
+        initialInvestment: {
+          contribAmount: toWei('100', 'ether'),
+          investor: deployer,
+          tokenContract: mln
+        },
+        quoteToken: weth.options.address,
+        fundFactory
+      });
+
+      // Thaw frozen eth from fund setup
+      await increaseTime(86400 * 32);
+      await send(engine, 'thaw');
+
+      // Get expected maker/taker quantities based on liquid eth
+      makerAsset = weth.options.address;
+      takerAsset = mln.options.address;
+      makerQuantity = new BN(await call(engine, 'liquidEther')).add(new BN(1)).toString();
+      takerQuantity = BNExpDiv(
+        new BN(makerQuantity),
+        new BN(mlnPrice)
+      ).toString();
+    });
+
+    it('cannot fill the order', async () => {
+      const { vault } = fund;
+
+      const encodedArgs = encodeTakeOrderArgs({
+        makerAsset,
+        makerQuantity,
+        takerAsset,
+        takerQuantity,
+      });
   describe('Fill Order 3: more than total available liquid eth', () => {
     let makerAsset, makerQuantity, takerAsset, takerQuantity;
     let preFundHoldingsMln, preFundHoldingsWeth, postFundHoldingsMln, postFundHoldingsWeth;
@@ -451,66 +372,5 @@
         takerAsset,
         takerQuantity,
       });
->>>>>>> 97937bca
-
-  // describe.skip('Fill Order 3: more than total available liquid eth', () => {
-  //   let makerAsset, makerQuantity, takerAsset, takerQuantity;
-
-  //   beforeAll(async () => {
-  //     await send(engine, 'setAmguPrice', [toWei('1', 'gwei')], defaultTxOpts, web3);
-
-  //     fund = await setupFundWithParams({
-  //       amguTxValue: toWei('1', 'ether'),
-  //       defaultTokens: [mln.options.address, weth.options.address],
-  //       integrationAdapters: [engineAdapter.options.address],
-  //       initialInvestment: {
-  //         contribAmount: toWei('100', 'ether'),
-  //         investor: deployer,
-  //         tokenContract: mln
-  //       },
-  //       quoteToken: weth.options.address,
-  //       fundFactory,
-  //       manager,
-  //       web3
-  //     });
-
-  //     // Thaw frozen eth from fund setup
-  //     await increaseTime(86400 * 32, web3);
-  //     await send(engine, 'thaw', [], defaultTxOpts, web3);
-
-  //     // Get expected maker/taker quantities based on liquid eth
-  //     makerAsset = weth.options.address;
-  //     takerAsset = mln.options.address;
-  //     makerQuantity = new BN(await call(engine, 'liquidEther')).add(new BN(1)).toString();
-  //     takerQuantity = BNExpDiv(
-  //       new BN(makerQuantity),
-  //       new BN(mlnPrice)
-  //     ).toString();
-  //   });
-
-  //   it('cannot fill the order', async () => {
-  //     const { vault } = fund;
-
-  //     const encodedArgs = encodeTakeOrderArgs({
-  //       makerAsset,
-  //       makerQuantity,
-  //       takerAsset,
-  //       takerQuantity,
-  //     });
-
-  //     await expect(
-  //       send(
-  //         vault,
-  //         'callOnIntegration',
-  //         [
-  //           engineAdapter.options.address,
-  //           takeOrderSignature,
-  //           encodedArgs,
-  //         ],
-  //         managerTxOpts,
-  //         web3
-  //       )
-  //     ).rejects.toThrowFlexible("Not enough liquid ether to send")
-  //   });
-  // });
+    });
 });