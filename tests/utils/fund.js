--- conflicted
+++ resolved
@@ -44,14 +44,8 @@
   const { contribAmount, tokenContract, investor, isInitial = false } = investment;
   const investorTxOpts = { from: investor, gas: 8000000 };
 
-<<<<<<< HEAD
   const hub = fetchContract(CONTRACT_NAMES.HUB, fundAddress, web3);
   const registry = fetchContract(CONTRACT_NAMES.REGISTRY, await call(hub, 'REGISTRY'), web3);
-  const shares = fetchContract(CONTRACT_NAMES.SHARES,  await call(hub, 'shares'), web3);
-=======
-  const hub = fetchContract(CONTRACT_NAMES.HUB, fundAddress);
-  const registry = fetchContract(CONTRACT_NAMES.REGISTRY, await call(hub, 'REGISTRY'));
->>>>>>> 97937bca
   const sharesRequestor = fetchContract(
     CONTRACT_NAMES.SHARES_REQUESTOR,
     await call(registry, 'sharesRequestor'),
@@ -92,14 +86,9 @@
   await send(
     sharesRequestor,
     'requestShares',
-<<<<<<< HEAD
-    [hub.options.address, tokenContract.options.address, contribAmount, wantedShares],
+    [hub.options.address, contribAmount, 0],
     { ...investorTxOpts, value: amguTxValue },
     web3
-=======
-    [hub.options.address, contribAmount, 0],
-    { ...investorTxOpts, value: amguTxValue }
->>>>>>> 97937bca
   );
 
   // Update prices and executes request if not initial investment
@@ -110,12 +99,8 @@
       sharesRequestor,
       'executeRequestFor',
       [investor, hub.options.address],
-<<<<<<< HEAD
-      { ...investorTxOpts, value: amguTxValue },
+      investorTxOpts,
       web3
-=======
-      investorTxOpts
->>>>>>> 97937bca
     );
   }
 }
@@ -223,22 +208,7 @@
 
   return setupFundWithParams({
     amguTxValue,
-<<<<<<< HEAD
-    defaultTokens: [
-      mln.options.address,
-      weth.options.address
-    ],
-    integrationAdapters: [
-      engineAdapter.options.address,
-      kyberAdapter.options.address,
-      oasisDexAdapter.options.address,
-      uniswapAdapter.options.address,
-      zeroExV2Adapter.options.address,
-      zeroExV3Adapter.options.address,
-    ],
-=======
     integrationAdapters: adapterAddresses,
->>>>>>> 97937bca
     fees: {
       addresses: [
         managementFee.options.address,
