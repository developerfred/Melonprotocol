{
  "name": "@melonproject/protocol",
  "version": "0.9.0-alpha.19",
  "description": "Technology Regulated and Operated Investment Funds",
  "main": "lib/index.umd.js",
  "module": "lib/index.js",
  "typings": "lib/index.d.ts",
  "author": "Melonport AG <team@melonport.com>",
  "license": "GPL-3.0",
  "homepage": "https://github.com/melonproject/protocol#readme",
  "repository": {
    "type": "git",
    "url": "git+https://github.com/melonproject/protocol.git"
  },
  "bugs": {
    "url": "https://github.com/melonproject/protocol/issues"
  },
  "keywords": [
    "Ethereum",
    "Protocol",
    "Melon",
    "Solidity",
    "Smart Contracts"
  ],
  "files": [
    "bin/",
    "lib/",
    "out/"
  ],
  "bin": {
    "melon": "./bin/melon.js"
  },
  "scripts": {
    "allchecks": "yarn clean && yarn build && yarn compile && yarn deploy && yarn lint && yarn test",
    "build": "tsc -p tsconfig.json && tscpaths -p tsconfig.json -s ./src -o ./lib > /dev/null",
    "bundle": "rollup -c",
    "clean": "rimraf lib && rimraf out",
    "compile": "node bin/melon.js compile",
    "deploy": "JSON_RPC_ENDPOINT=ws://localhost:8545 node bin/melon.js deploy",
    "dev": "tsc-watch -p tsconfig.json --onSuccess \"sh -c 'tscpaths -p tsconfig.json -s ./src -o ./lib > /dev/null'\"",
    "devchain": "ganache-cli --gasLimit 0x7a1200 --defaultBalanceEther 10000000000000",
    "format": "prettier --write src/**/*.ts",
    "lint:prettier": "yarn prettier --list-different src/**/*.ts",
    "lint:solium": "solium --dir .",
    "lint:tslint": "tsc --noEmit && tslint src/**/*.ts",
    "lint": "yarn lint:tslint && yarn lint:prettier",
    "postbuild": "yarn bundle",
    "prebuild": "rimraf lib",
    "precompile": "rimraf out",
    "publish:alpha": "yarn check && yarn publish --tag alpha --new-version $(semver $npm_package_version -i prerelease --preid alpha)",
    "test:integration:legacy": "CHAIN_ENV=development ava legacy/tests/integration/fundTrading.js",
    "test": "JSON_RPC_ENDPOINT=ws://localhost:8545 yarn jest --runInBand --forceExit"
  },
  "devDependencies": {
    "@0x/types": "^1.3.0",
    "@babel/core": "^7.1.6",
    "@babel/polyfill": "^7.0.0",
    "@babel/preset-env": "^7.1.6",
    "@babel/register": "^7.0.0",
    "@parity/api": "^3.0.1",
    "@types/jest": "^23.3.9",
    "@types/node": "^10.12.10",
<<<<<<< HEAD
    "ava": "0.25.0",
=======
    "ava": "^1.0.0-rc.2",
    "babel-polyfill": "^6.26.0",
>>>>>>> 38c61611
    "bignumber.js": "^4.1.0",
    "glob": "^7.1.3",
    "husky": "^1.1.2",
    "jest": "^23.6.0",
    "lint-staged": "^7.3.0",
    "prettier": "^1.14.3",
    "prettier-eslint": "^8.2.2",
    "request-promise": "^4.2.2",
    "rimraf": "^2.6.2",
    "rollup": "^0.67.0",
    "rollup-plugin-sourcemaps": "^0.4.2",
    "solium": "^1.1.0",
    "ts-jest": "^23.10.4",
    "tsc-watch": "^1.0.31",
    "tscpaths": "^0.0.6",
    "tslint": "^5.11.0",
    "tslint-config-airbnb": "^5.11.0",
    "tslint-config-prettier": "^1.15.0",
    "typescript": "^3.1.1",
    "web3": "^1.0.0-beta.34"
  },
  "dependencies": {
    "0x.js": "2.0.5",
    "@0x/order-utils": "^3.0.2",
    "@melonproject/ganache-cli": "^6.1.9",
    "@melonproject/token-math": "0.0.20",
    "ava": "0.25.0",
    "commander": "^2.19.0",
    "debug": "^4.0.1",
    "ramda": "^0.25.0",
    "solc": "^0.4.25",
    "web3-eth": "1.0.0-beta.36",
    "web3-eth-abi": "1.0.0-beta.36",
    "web3-utils": "1.0.0-beta.36",
    "yup": "^0.26.6",
    "zen-observable-ts": "^0.8.10"
  },
  "husky": {
    "hooks": {
      "pre-commit": "lint-staged",
      "pre-push": "yarn lint"
    }
  },
  "lint-staged": {
    "*.ts": [
      "yarn format",
      "git add"
    ]
  },
  "ava": {
    "require": [
      "@babel/register",
      "@babel/polyfill"
    ]
  }
}<|MERGE_RESOLUTION|>--- conflicted
+++ resolved
@@ -60,12 +60,7 @@
     "@parity/api": "^3.0.1",
     "@types/jest": "^23.3.9",
     "@types/node": "^10.12.10",
-<<<<<<< HEAD
     "ava": "0.25.0",
-=======
-    "ava": "^1.0.0-rc.2",
-    "babel-polyfill": "^6.26.0",
->>>>>>> 38c61611
     "bignumber.js": "^4.1.0",
     "glob": "^7.1.3",
     "husky": "^1.1.2",
