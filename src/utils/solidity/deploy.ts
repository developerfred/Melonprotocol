import * as fs from 'fs';
import * as path from 'path';
import { toBI, greaterThan } from '@melonproject/token-math/bigInteger';

import { solidityCompileTarget } from '~/settings';
<<<<<<< HEAD
import {
  getWeb3Options,
  Environment,
  getGlobalEnvironment,
} from '~/utils/environment';
import { TransactionArgs } from './transactionFactory';
import { Contracts } from '~/Contracts';

const debug = require('~/utils/getDebug').default(__filename);
=======
import { getGlobalEnvironment } from '~/utils/environment/globalEnvironment';
import { getWeb3Options } from '~/utils/environment/getWeb3Options';

const debug = require('debug')('melon:protocol:utils:solidity');

type ConstructorArg = number | string | boolean;
type ConstructorArgs = ConstructorArg | ConstructorArg[];
>>>>>>> 886ac5bd

// TODO: Refactor all callers to only use the Contract interface
type Deploy = {
  (
    pathToSolidityFile: string,
    args?: TransactionArgs,
    environment?: Environment,
  ): Promise<string>;
  (
    contract: Contracts,
    args: TransactionArgs,
    environment: Environment,
  ): Promise<string>;
};

export const deploy: Deploy = async (
  pathToSolidityFile,
  args = [],
  environment = getGlobalEnvironment(),
) => {
  debug('Deploying: ', pathToSolidityFile, args);

  const parsed = path.parse(pathToSolidityFile);

  const rawABI = fs.readFileSync(
    path.join(solidityCompileTarget, parsed.dir, `${parsed.name}.abi`),
    { encoding: 'utf-8' },
  );

  const bin = fs.readFileSync(
    path.join(solidityCompileTarget, parsed.dir, `${parsed.name}.bin`),
    { encoding: 'utf-8' },
  );

  const parsedABI = JSON.parse(rawABI);

  const contract = new environment.eth.Contract(parsedABI);
  const transaction = contract.deploy({
    arguments: args,
    data: bin,
  });

  const options = getWeb3Options(environment);

  const gasEstimation = await transaction.estimateGas({
    from: environment.wallet.address,
  });

  if (greaterThan(toBI(gasEstimation), toBI(environment.options.gasLimit))) {
    throw new Error(
      [
        `Estimated gas consumption (${gasEstimation})`,
        `is higher than the provided gas limit: ${
          environment.options.gasLimit
        }`,
      ].join(' '),
    );
  }

  debug('Gas estimation:', gasEstimation);

  // console.log(options, gasEstimation);

  const instance = await transaction
    .send(options)
    .on('error', error => {
      throw error;
    })
    .on('transactionHash', txHash => debug('transactionHash', txHash))
    .on('receipt', rc => debug('receipt', rc));
  // TODO: This currently causes Jest to fail.
  // .on('confirmation', (cn, r) => {}
  //   // debug('confirmation', cn, r.transactionHash),
  // );

  debug('Deployed: ', pathToSolidityFile, instance.options.address);
  return instance.options.address;
};<|MERGE_RESOLUTION|>--- conflicted
+++ resolved
@@ -3,25 +3,14 @@
 import { toBI, greaterThan } from '@melonproject/token-math/bigInteger';
 
 import { solidityCompileTarget } from '~/settings';
-<<<<<<< HEAD
-import {
-  getWeb3Options,
-  Environment,
-  getGlobalEnvironment,
-} from '~/utils/environment';
-import { TransactionArgs } from './transactionFactory';
+import { getGlobalEnvironment } from '~/utils/environment/globalEnvironment';
+import { getWeb3Options } from '~/utils/environment/getWeb3Options';
 import { Contracts } from '~/Contracts';
 
-const debug = require('~/utils/getDebug').default(__filename);
-=======
-import { getGlobalEnvironment } from '~/utils/environment/globalEnvironment';
-import { getWeb3Options } from '~/utils/environment/getWeb3Options';
+import { TransactionArgs } from './transactionFactory';
+import { Environment } from '../environment/Environment';
 
 const debug = require('debug')('melon:protocol:utils:solidity');
-
-type ConstructorArg = number | string | boolean;
-type ConstructorArgs = ConstructorArg | ConstructorArg[];
->>>>>>> 886ac5bd
 
 // TODO: Refactor all callers to only use the Contract interface
 type Deploy = {
