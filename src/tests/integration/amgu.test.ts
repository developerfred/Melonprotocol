--- conflicted
+++ resolved
@@ -1,10 +1,4 @@
-<<<<<<< HEAD
-import { initTestEnvironment } from '~/utils/environment/initTestEnvironment';
-import { deploySystem } from '~/utils/deploySystem';
 import { beginSetup } from '~/contracts/factory/transactions/beginSetup';
-=======
-import { createComponents } from '~/contracts/factory/transactions/createComponents';
->>>>>>> 6707f16a
 import { getAmguToken } from '~/contracts/engine/calls/getAmguToken';
 import { createQuantity, isEqual } from '@melonproject/token-math/quantity';
 import { getPrices } from '~/contracts/prices/calls/getPrices';
@@ -24,11 +18,13 @@
 import { deployAndInitTestEnv } from '../utils/deployAndInitTestEnv';
 import { Environment } from '~/utils/environment/Environment';
 
-<<<<<<< HEAD
-const shared: any = {};
+const shared: {
+  env?: Environment;
+  [p: string]: any;
+} = {};
 
 beforeAll(async () => {
-  shared.env = await deploySystem(await initTestEnvironment());
+  shared.env = await deployAndInitTestEnv();
   shared.accounts = await shared.env.eth.getAccounts();
 });
 
@@ -41,19 +37,21 @@
   const fundName = `test-fund-${randomString()}`;
   const {
     exchangeConfigs,
-    priceSource,
-    tokens,
-    engine,
-    version,
+    melonContracts,
+    thirdpartyContracts,
   } = shared.env.deployment;
-  const [quoteToken, baseToken] = tokens;
+  const [quoteToken, baseToken] = thirdpartyContracts.tokens;
 
   const defaultTokens = [quoteToken, baseToken];
   const fees = [];
-  const amguToken = await getAmguToken(shared.env, version);
+  const amguToken = await getAmguToken(shared.env, melonContracts.version);
   const amguPrice = createQuantity(amguToken, '1000000000');
-  const oldAmguPrice = await getAmguPrice(shared.env, engine);
-  const newAmguPrice = await setAmguPrice(shared.env, engine, amguPrice);
+  const oldAmguPrice = await getAmguPrice(shared.env, melonContracts.engine);
+  const newAmguPrice = await setAmguPrice(
+    shared.env,
+    melonContracts.engine,
+    amguPrice,
+  );
 
   expect(isEqual(newAmguPrice, amguPrice)).toBe(true);
   expect(isEqual(newAmguPrice, oldAmguPrice)).toBe(false);
@@ -64,7 +62,7 @@
     fees,
     fundName,
     nativeToken: quoteToken,
-    priceSource,
+    priceSource: melonContracts.priceSource,
     quoteToken,
   };
 
@@ -73,12 +71,18 @@
     createQuantity(quoteToken, '2'),
   );
 
-  await update(shared.env, priceSource, [newPrice]);
+  await update(shared.env, melonContracts.priceSource, [newPrice]);
 
-  const [price] = await getPrices(shared.env, priceSource, [baseToken]);
+  const [price] = await getPrices(shared.env, melonContracts.priceSource, [
+    baseToken,
+  ]);
   expect(isEqualPrice(price, newPrice)).toBe(true);
 
-  const prepared = await beginSetup.prepare(shared.env, version, args);
+  const prepared = await beginSetup.prepare(
+    shared.env,
+    melonContracts.version,
+    args,
+  );
 
   const preBalance = await shared.env.eth.getBalance(shared.accounts[0]);
 
@@ -86,7 +90,7 @@
 
   const result = await beginSetup.send(
     shared.env,
-    version,
+    melonContracts.version,
     signedTransactionData,
     args,
     undefined,
@@ -100,96 +104,4 @@
   expect(greaterThan(diffQ, new BigInteger(prepared.rawTransaction.gas))).toBe(
     true,
   );
-=======
-describe('amgu', () => {
-  const shared: {
-    env?: Environment;
-    [p: string]: any;
-  } = {};
-
-  beforeAll(async () => {
-    shared.env = await deployAndInitTestEnv();
-    shared.accounts = await shared.env.eth.getAccounts();
-  });
-
-  const randomString = (length = 4) =>
-    Math.random()
-      .toString(36)
-      .substr(2, length);
-
-  it('Set amgu and check its usage', async () => {
-    const fundName = `test-fund-${randomString()}`;
-    const {
-      exchangeConfigs,
-      melonContracts,
-      thirdpartyContracts,
-    } = shared.env.deployment;
-    const [quoteToken, baseToken] = thirdpartyContracts.tokens;
-
-    const defaultTokens = [quoteToken, baseToken];
-    const fees = [];
-    const amguToken = await getAmguToken(shared.env, melonContracts.version);
-    const amguPrice = createQuantity(amguToken, '1000000000');
-    const oldAmguPrice = await getAmguPrice(shared.env, melonContracts.version);
-    const newAmguPrice = await setAmguPrice(
-      shared.env,
-      melonContracts.version,
-      amguPrice,
-    );
-
-    expect(isEqual(newAmguPrice, amguPrice)).toBe(true);
-    expect(isEqual(newAmguPrice, oldAmguPrice)).toBe(false);
-
-    const args = {
-      defaultTokens,
-      exchangeConfigs,
-      fees,
-      fundName,
-      nativeToken: quoteToken,
-      priceSource: melonContracts.priceSource,
-      quoteToken,
-    };
-
-    const newPrice = getPrice(
-      createQuantity(baseToken, '1'),
-      createQuantity(quoteToken, '2'),
-    );
-
-    await update(shared.env, melonContracts.priceSource, [newPrice]);
-
-    const [price] = await getPrices(shared.env, melonContracts.priceSource, [
-      baseToken,
-    ]);
-    expect(isEqualPrice(price, newPrice)).toBe(true);
-
-    const prepared = await createComponents.prepare(
-      shared.env,
-      melonContracts.version,
-      args,
-    );
-
-    const preBalance = await shared.env.eth.getBalance(shared.accounts[0]);
-
-    const signedTransactionData = await sign(
-      shared.env,
-      prepared.rawTransaction,
-    );
-
-    const result = await createComponents.send(
-      shared.env,
-      melonContracts.version,
-      signedTransactionData,
-      args,
-    );
-
-    const postBalance = await shared.env.eth.getBalance(shared.accounts[0]);
-
-    const diffQ = subtract(preBalance, postBalance);
-
-    expect(result).toBeTruthy();
-    expect(
-      greaterThan(diffQ, new BigInteger(prepared.rawTransaction.gas)),
-    ).toBe(true);
-  });
->>>>>>> 6707f16a
 });