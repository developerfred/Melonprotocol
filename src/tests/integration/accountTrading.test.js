import { toWei } from 'web3-utils';
<<<<<<< HEAD
import { Environment } from '~/utils/environment/Environment';
=======

>>>>>>> 468fddc0
import { getTokenBySymbol } from '~/utils/environment/getTokenBySymbol';
import { getContract } from '~/utils/solidity/getContract';
import { deployAndInitTestEnv } from '../utils/deployAndInitTestEnv';
import { CONTRACT_NAMES, EXCHANGES } from '../utils/new/constants';
const getAllBalances = require('../utils/new/getAllBalances');
const web3 = require('../../../deploy/utils/get-web3');
const deploySystem = require('../../../deploy/scripts/deploy-system');

describe('account-trading', () => {
  let defaultTxOpts;
  let mlnTokenInfo, wethTokenInfo;
  let mln, weth, matchingMarket, matchingMarketAccessor;

  beforeAll(async () => {
    const accounts = await web3.eth.getAccounts();
    defaultTxOpts = { from: accounts[0], gas: 8000000 };

    const deployment = await deploySystem(JSON.parse(require('fs').readFileSync(process.env.CONF))); // TODO: change from reading file each time
    const contracts = deployment.contracts;

    mln = contracts.MLN;
    weth = contracts.WETH;
    matchingMarket = contracts.MatchingMarket;
    matchingMarketAccessor = contracts.MatchingMarketAccessor;
  });

  it('Happy path', async () => {
    const order1 = {
      buyQuantity: toWei('0.1', 'ether'),
      buyAsset: weth.options.address,
      sellQuantity: toWei('2', 'ether'),
      sellAsset: mln.options.address
    };

    await mln.methods
      .approve(matchingMarket.options.address, order1.sellQuantity)
      .send(defaultTxOpts);

    await matchingMarket.methods
      .offer(
        order1.sellQuantity,
        order1.sellAsset,
        order1.buyQuantity,
        order1.buyAsset,
        0
      )
      .send(defaultTxOpts);

    const activeOrders1 = await matchingMarketAccessor.methods
      .getOrders(matchingMarket.options.address, order1.sellAsset, order1.buyAsset)
      .call()

    order1.id = activeOrders1[0][0];
    expect(activeOrders1[1][0].toString()).toBe(order1.sellQuantity.toString());
    expect(activeOrders1[2][0].toString()).toBe(order1.buyQuantity.toString());

    await weth.methods
      .approve(matchingMarket.options.address, order1.buyQuantity)
      .send(defaultTxOpts);

    await matchingMarket.methods
      .buy(
        order1.id,
        order1.sellQuantity
      )
      .send(defaultTxOpts);

    const activeOrders2 = await matchingMarketAccessor.methods
      .getOrders(matchingMarket.options.address, order1.sellAsset, order1.buyAsset)
      .call()

    expect(activeOrders2[0].length).toBe(0);

    const order2 = {
      buyQuantity: toWei('2', 'ether'),
      buyAsset: mln.options.address,
      sellQuantity: toWei('0.1', 'ether'),
      sellAsset: weth.options.address
    };

    await weth.methods
      .approve(matchingMarket.options.address, order2.sellQuantity)
      .send(defaultTxOpts);

    await matchingMarket.methods
      .offer(
        order2.sellQuantity,
        order2.sellAsset,
        order2.buyQuantity,
        order2.buyAsset,
        0
      )
      .send(defaultTxOpts);

    const activeOrders3 = await matchingMarketAccessor.methods
      .getOrders(matchingMarket.options.address, order2.sellAsset, order2.buyAsset)
      .call()

    order2.id = activeOrders3[0][0];
    expect(activeOrders3[1][0].toString()).toBe(order2.sellQuantity.toString());
    expect(activeOrders3[2][0].toString()).toBe(order2.buyQuantity.toString());

    await matchingMarket.methods
      .cancel(order2.id)
      .send(defaultTxOpts);

    const activeOrders4 = await matchingMarketAccessor.methods
      .getOrders(matchingMarket.options.address, order2.sellAsset, order2.buyAsset)
      .call()

    expect(activeOrders4[0].length).toBe(0);
  });
});<|MERGE_RESOLUTION|>--- conflicted
+++ resolved
@@ -1,9 +1,4 @@
 import { toWei } from 'web3-utils';
-<<<<<<< HEAD
-import { Environment } from '~/utils/environment/Environment';
-=======
-
->>>>>>> 468fddc0
 import { getTokenBySymbol } from '~/utils/environment/getTokenBySymbol';
 import { getContract } from '~/utils/solidity/getContract';
 import { deployAndInitTestEnv } from '../utils/deployAndInitTestEnv';
