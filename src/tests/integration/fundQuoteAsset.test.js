--- conflicted
+++ resolved
@@ -1,19 +1,10 @@
-<<<<<<< HEAD
-import { BN, toWei } from 'web3-utils';
-=======
 import { BN, toWei, randomHex } from 'web3-utils';
-
->>>>>>> 468fddc0
 import { getFunctionSignature } from '../utils/new/metadata';
 import { CONTRACT_NAMES } from '../utils/new/constants';
 import { initTestEnvironment } from '~/tests/utils/initTestEnvironment';
 import { withDifferentAccount } from '~/utils/environment/withDifferentAccount';
 import { deployAndGetSystem } from '../utils/deployAndGetSystem';
-<<<<<<< HEAD
 import { randomHexOfSize } from '~/utils/helpers/randomHexOfSize';
-=======
-import { getFundComponents } from '~/utils/getFundComponents';
->>>>>>> 468fddc0
 import { stringToBytes } from '../utils/new/formatting';
 import { BNExpMul } from '../utils/new/BNmath';
 const getFundComponents = require('../utils/new/getFundComponents');
@@ -348,11 +339,7 @@
           randomHex(20),
         ],
         [trade1.sellQuantity, trade1.buyQuantity, 0, 0, 0, 0, 0, 0],
-<<<<<<< HEAD
         randomHexOfSize(32),
-=======
-        randomHex(20),
->>>>>>> 468fddc0
         '0x0',
         '0x0',
         '0x0',
