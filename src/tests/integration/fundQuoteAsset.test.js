import { BN, toWei } from 'web3-utils';

import { getFunctionSignature } from '../utils/new/metadata';
import { CONTRACT_NAMES } from '../utils/new/constants';
import { initTestEnvironment } from '~/tests/utils/initTestEnvironment';
import { withDifferentAccount } from '~/utils/environment/withDifferentAccount';
import { deployAndGetSystem } from '../utils/deployAndGetSystem';
import { getFundComponents } from '~/utils/getFundComponents';
import { randomHexOfSize } from '~/utils/helpers/randomHexOfSize';
import { stringToBytes } from '../utils/new/formatting';
import { BNExpMul } from '../utils/new/BNmath';
import { updateTestingPriceFeed } from '../utils/updateTestingPriceFeed';
const deploySystem = require('../../../new/deploy/deploy-system');
const {fetchContract} = require('../../../new/deploy/deploy-contract');
const web3 = require('../../../new/deploy/get-web3');

describe('fund-quote-asset', () => {
  let environment, accounts;
  let deployer, manager, investor;
  let defaultTxOpts, investorTxOpts, managerTxOpts;
  let addresses;
  let fundDenominationAsset;
  let trade1;
<<<<<<< HEAD
  let deployed;
  let dgx, mln, weth, matchingMarket, version, priceSource;
  let hub, accounting, participation, shares, trading, vault;
=======
  let makeOrderSignature;
>>>>>>> c5e50979

  beforeAll(async () => {
    accounts = await web3.eth.getAccounts();
    [deployer, manager, investor] = accounts;
    defaultTxOpts = { from: deployer, gas: 8000000 };
    managerTxOpts = { ...defaultTxOpts, from: manager };
    investorTxOpts = { ...defaultTxOpts, from: investor };

<<<<<<< HEAD
    deployed = await deploySystem(JSON.parse(require('fs').readFileSync(process.env.CONF)));
    version = fetchContract('Version', deployed.melon.addr.Version);
    dgx = fetchContract('StandardToken', deployed.tokens.addr.DGX);
    mln = fetchContract('StandardToken', deployed.tokens.addr.MLN);
    weth = fetchContract('WETH', deployed.tokens.addr.WETH);
    matchingMarket = fetchContract('MatchingMarket', deployed.oasis.addr.MatchingMarket);
    priceSource = fetchContract('TestingPriceFeed', deployed.melon.addr.TestingPriceFeed);
=======
    makeOrderSignature = getFunctionSignature(
      CONTRACT_NAMES.EXCHANGE_ADAPTER,
      'makeOrder',
    );

    const system = await deployAndGetSystem(environment);
    addresses = system.addresses;
    contracts = system.contracts;
>>>>>>> c5e50979

    await version.methods
      .beginSetup(
        stringToBytes('Test fund', 32),
        [],
        [],
        [],
        [matchingMarket.options.address.toString()],
        [deployed.melon.addr.MatchingMarketAdapter],
        dgx.options.address.toString(),
        [
          mln.options.address.toString(),
          weth.options.address.toString(),
          dgx.options.address.toString(),
        ],
      )
      .send(managerTxOpts);
    await version.methods.createAccounting().send(managerTxOpts);
    await version.methods.createFeeManager().send(managerTxOpts);
    await version.methods.createParticipation().send(managerTxOpts);
    await version.methods.createPolicyManager().send(managerTxOpts);
    await version.methods.createShares().send(managerTxOpts);
    await version.methods.createTrading().send(managerTxOpts);
    await version.methods.createVault().send(managerTxOpts);
    const res = await version.methods.completeSetup().send(managerTxOpts);
    const hubAddress = res.events.NewFund.returnValues.hub;
    hub = fetchContract('Hub', hubAddress);
    const accountingAddress = await hub.methods.accounting.call();
    accounting = fetchContract('Accounting', accountingAddress);
    const sharesAddress = await hub.methods.shares.call();
    shares = fetchContract('Shares', sharesAddress);
    const vaultAddress = await hub.methods.vault.call();
    vault = fetchContract('Vault', vaultAddress);
    const participationAddress = await hub.methods.participation.call();
    participation = fetchContract('Participation', participationAddress);
    const tradingAddress = await hub.methods.trading.call();
    trading = fetchContract('Trading', tradingAddress);

    await matchingMarket.methods
      .addTokenPairWhitelist(
        dgx.options.address.toString(),
        mln.options.address.toString(),
      )
      .send(defaultTxOpts);
  });

  test('fund denomination asset is dgx', async () => {
    fundDenominationAsset = await accounting.methods
      .DENOMINATION_ASSET()
      .call();
    expect(fundDenominationAsset).toBe(dgx.options.address);
  });

  test('Transfer ethToken and mlnToken to the investor', async () => {
    const initialTokenAmount = toWei('1000', 'ether');

    const preMlnInvestor = await mln.methods.balanceOf(investor).call();
    const preWethInvestor = await weth.methods.balanceOf(investor).call();
    await mln.methods
      .transfer(investor, initialTokenAmount)
      .send(defaultTxOpts);
    await weth.methods
      .transfer(investor, initialTokenAmount)
      .send(defaultTxOpts);
    const postMlnInvestor = await mln.methods.balanceOf(investor).call();
    const postWethInvestor = await weth.methods.balanceOf(investor).call();

    expect(
      new BN(postMlnInvestor.toString()).eq(
        new BN(preMlnInvestor.toString()).add(new BN(initialTokenAmount.toString())),
      ),
    ).toBe(true);
    expect(
      new BN(postWethInvestor.toString()).eq(
        new BN(preWethInvestor.toString()).add(new BN(initialTokenAmount.toString())),
      ),
    ).toBe(true);
  });

  test('fund gets non fund denomination asset from investment', async () => {
    const offeredValue = toWei('100', 'ether');
    const wantedShares = toWei('100', 'ether');
    const amguAmount = toWei('.01', 'ether');

    const dgxPriceInWeth = (await priceSource.methods
      .getReferencePriceInfo(fundDenominationAsset, weth.options.address)
      .call())[0];

    const expectedCostOfShares = BNExpMul(
      new BN(wantedShares.toString()),
      new BN(dgxPriceInWeth.toString()),
    );

    const actualCostOfShares = new BN(
      (await accounting.methods
        .getShareCostInAsset(wantedShares, weth.options.address)
        .call()).toString(),
    );
    expect(expectedCostOfShares.eq(actualCostOfShares)).toBe(true);

    // TODO: use less fake prices
    const fakePrices = Object.values(deployed.tokens.addr).map(() => (new BN('10')).pow(new BN('18')).toString());
    await priceSource.methods.update(Object.values(deployed.tokens.addr), fakePrices);

    const preWethFund = await weth.methods
      .balanceOf(vault.options.address)
      .call();
    const preWethInvestor = await weth.methods.balanceOf(investor).call();
    const preTotalSupply = await shares.methods.totalSupply().call();

    await weth.methods
      .approve(participation.options.address, wantedShares)
      .send(investorTxOpts);

    await participation.methods
      .requestInvestment(offeredValue, wantedShares, weth.options.address)
      .send({ ...investorTxOpts, value: amguAmount });

    await participation.methods
      .executeRequestFor(investor)
      .send(investorTxOpts);

    const postWethFund = await weth.methods
      .balanceOf(vault.options.address)
      .call();
    const postWethInvestor = await weth.methods.balanceOf(investor).call();
    const postTotalSupply = await shares.methods.totalSupply().call();
    const postFundGav = await accounting.methods.calcGav().call();

    const wethPriceInDgx = (await priceSource.methods
      .getReferencePriceInfo(weth.options.address, fundDenominationAsset)
      .call())[0];

    expect(
      new BN(postTotalSupply.toString()).eq(
        new BN(preTotalSupply.toString()).add(new BN(wantedShares.toString())),
      ),
    ).toBe(true);
    expect(
      new BN(postWethInvestor.toString()).eq(
        new BN(preWethInvestor.toString()).sub(expectedCostOfShares),
      ),
    ).toBe(true);
    expect(
      new BN(postWethFund.toString()).eq(new BN(preWethFund.toString()).add(expectedCostOfShares)),
    ).toBe(true);
    expect(
      new BN(postFundGav.toString()).eq(
        new BN(preWethFund.toString()).add(
          BNExpMul(expectedCostOfShares, new BN(wethPriceInDgx.toString())),
        ),
      ),
    ).toBe(true);
  });

  test('investor redeems his shares', async () => {
    const investorShares = await shares.methods.balanceOf(investor).call();

    const preWethFund = await weth.methods
      .balanceOf(vault.options.address)
      .call();
    const preWethInvestor = await weth.methods.balanceOf(investor).call();
    const preTotalSupply = await shares.methods.totalSupply().call();

    await participation.methods.redeem().send(investorTxOpts);

    const postWethFund = await weth.methods
      .balanceOf(vault.options.address)
      .call();
    const postWethInvestor = await weth.methods.balanceOf(investor).call();
    const postTotalSupply = await shares.methods.totalSupply().call();
    const postFundGav = await accounting.methods.calcGav().call();

    expect(
      new BN(postTotalSupply.toString()).eq(
        new BN(preTotalSupply.toString()).sub(new BN(investorShares.toString())),
      ),
    ).toBe(true);
    expect(
      new BN(postWethInvestor.toString()).eq(
        new BN(preWethInvestor.toString()).add(new BN(preWethFund.toString())),
      ),
    ).toBe(true);
    expect(new BN(postWethFund.toString()).eq(new BN(0))).toBe(true);
    expect(new BN(postFundGav.toString()).eq(new BN(0))).toBe(true);
  });

  test('fund gets non pricefeed quote asset from investment', async () => {
    const offeredValue = toWei('1000', 'ether');
    const wantedShares = toWei('1', 'ether');
    const amguAmount = toWei('.01', 'ether');

    const dgxPriceInMln = (await priceSource.methods
      .getReferencePriceInfo(fundDenominationAsset, mln.options.address)
      .call())[0];
    const expectedCostOfShares = BNExpMul(
      new BN(wantedShares.toString()),
      new BN(dgxPriceInMln.toString()),
    );
    const actualCostOfShares = new BN(
      (await accounting.methods
        .getShareCostInAsset(wantedShares, mln.options.address)
        .call()).toString()
    );
    expect(expectedCostOfShares.eq(actualCostOfShares)).toBe(true);

    const preMlnFund = await mln.methods
      .balanceOf(vault.options.address)
      .call();
    const preMlnInvestor = await mln.methods.balanceOf(investor).call();
    const preFundGav = await accounting.methods.calcGav().call();
    const preTotalSupply = await shares.methods.totalSupply().call();

    await mln.methods
      .approve(participation.options.address, offeredValue)
      .send(investorTxOpts);
    await participation.methods
      .requestInvestment(wantedShares, offeredValue, mln.options.address)
      .send({ ...investorTxOpts, value: amguAmount });
    await participation.methods
      .executeRequestFor(investor)
      .send(investorTxOpts);

    const postMlnFund = await mln.methods
      .balanceOf(vault.options.address)
      .call();
    const postMlnInvestor = await mln.methods.balanceOf(investor).call();
    const postFundGav = await accounting.methods.calcGav().call();
    const postTotalSupply = await shares.methods.totalSupply().call();
    const mlnPriceInDgx = (await priceSource.methods
      .getReferencePriceInfo(mln.options.address, fundDenominationAsset)
      .call())[0];

    expect(
      new BN(postTotalSupply.toString()).eq(
        new BN(preTotalSupply.toString()).add(new BN(wantedShares.toString())),
      ),
    ).toBe(true);
    expect(
      new BN(postMlnInvestor.toString()).eq(
        new BN(preMlnInvestor.toString()).sub(expectedCostOfShares),
      ),
    ).toBe(true);
    expect(
      new BN(postMlnFund.toString()).eq(new BN(preMlnFund.toString()).add(expectedCostOfShares)),
    ).toBe(true);
    expect(
      new BN(postFundGav.toString()).eq(
        new BN(preFundGav.toString()).add(
          BNExpMul(expectedCostOfShares, new BN(mlnPriceInDgx.toString())),
        ),
      ),
    ).toBe(true);
  });

  test('Fund make order with a non-18 decimal asset', async () => {
    const wantedShares = toWei('1', 'ether');
    trade1 = {
      sellQuantity: toWei('0.1', 'gwei'),
    };

    await dgx.methods
      .transfer(vault.options.address, trade1.sellQuantity)
      .send(defaultTxOpts);

    const dgxPriceInMln = (await priceSource.methods
      .getReferencePriceInfo(fundDenominationAsset, mln.options.address)
      .call())[0];
    trade1.buyQuantity = BNExpMul(
      new BN(trade1.sellQuantity.toString()),
      new BN(dgxPriceInMln.toString()),
      9,
    ).toString();

    const preDgxExchange = await dgx.methods
      .balanceOf(matchingMarket.options.address)
      .call();
    const preDgxFund = await dgx.methods
      .balanceOf(vault.options.address)
      .call();
    const preMlnDeployer = await mln.methods.balanceOf(deployer).call();
    const preMlnExchange = await mln.methods
      .balanceOf(matchingMarket.options.address)
      .call();
    const preMlnFund = await mln.methods
      .balanceOf(vault.options.address)
      .call();
    const preFundCalcs = await accounting.methods.performCalculations().call();

    await trading.methods
      .callOnExchange(
        0,
        makeOrderSignature,
        [
          randomHexOfSize(20),
          randomHexOfSize(20),
          dgx.options.address,
          mln.options.address,
          randomHexOfSize(20),
          randomHexOfSize(20),
        ],
        [trade1.sellQuantity, trade1.buyQuantity, 0, 0, 0, 0, 0, 0],
        randomHexOfSize(32),
        '0x0',
        '0x0',
        '0x0',
      )
      .send(managerTxOpts);

    const postDgxExchange = await dgx.methods
      .balanceOf(matchingMarket.options.address)
      .call();
    const postDgxFund = await dgx.methods
      .balanceOf(vault.options.address)
      .call();
    const postMlnDeployer = await mln.methods.balanceOf(deployer).call();
    const postMlnExchange = await mln.methods
      .balanceOf(matchingMarket.options.address)
      .call();
    const postMlnFund = await mln.methods
      .balanceOf(vault.options.address)
      .call();
    const postFundCalcs = await accounting.methods.performCalculations().call();

<<<<<<< HEAD
    expect(preMlnExchange).toEqual(postMlnExchange);
    expect(
      new BN(postDgxExchange.toString()).eq(
        new BN(preDgxExchange.toString()).add(new BN(trade1.sellQuantity.toString())),
      ),
    ).toBe(true);
    expect(
      new BN(postDgxFund.toString()).eq(
        new BN(preDgxFund.toString()).sub(new BN(trade1.sellQuantity.toString())),
      ),
    ).toBe(true);
    expect(new BN(postMlnFund.toString()).eq(new BN(preMlnFund.toString()))).toBe(true);
    expect(new BN(postFundCalcs.gav.toString()).eq(new BN(preFundCalcs.gav.toString()))).toBe(true);
    expect(
      new BN(postFundCalcs.sharePrice.toString()).eq(new BN(preFundCalcs.sharePrice.toString())),
    ).toBe(true);
    expect(new BN(postMlnDeployer.toString()).eq(new BN(preMlnDeployer.toString()))).toBe(true);
=======
    expect(preMlnExchange).toBe(postMlnExchange);
    expect(postMlnFund).toBe(preMlnFund);
    expect(new BN(postDgxExchange))
      .toEqualBN(new BN(preDgxExchange).add(new BN(trade1.sellQuantity)));
    expect(new BN(postDgxFund))
      .toEqualBN(new BN(preDgxFund).sub(new BN(trade1.sellQuantity)));
    expect(postFundCalcs.gav).toBe(preFundCalcs.gav);
    expect(postFundCalcs.sharePrice).toBe(preFundCalcs.sharePrice);
    expect(postMlnDeployer).toBe(preMlnDeployer);
>>>>>>> c5e50979
  });

  test('Third party takes entire order', async () => {
    const orderId = await matchingMarket.methods.last_offer_id().call();

    const preDgxDeployer = await dgx.methods.balanceOf(deployer).call();
    const preDgxExchange = await dgx.methods
      .balanceOf(matchingMarket.options.address)
      .call();
    const preDgxFund = await dgx.methods
      .balanceOf(vault.options.address)
      .call();
    const preMlnDeployer = await mln.methods.balanceOf(deployer).call();
    const preMlnExchange = await mln.methods
      .balanceOf(matchingMarket.options.address)
      .call();
    const preMlnFund = await mln.methods
      .balanceOf(vault.options.address)
      .call();

    await mln.methods
      .approve(matchingMarket.options.address, trade1.buyQuantity)
      .send(defaultTxOpts);
    await matchingMarket.methods
      .buy(orderId, trade1.sellQuantity)
      .send(defaultTxOpts);
    await trading.methods
      .returnBatchToVault([mln.options.address, weth.options.address])
      .send(managerTxOpts);

    const postDgxDeployer = await dgx.methods.balanceOf(deployer).call();
    const postDgxExchange = await dgx.methods
      .balanceOf(matchingMarket.options.address)
      .call();
    const postDgxFund = await dgx.methods
      .balanceOf(vault.options.address)
      .call();
    const postMlnDeployer = await mln.methods.balanceOf(deployer).call();
    const postMlnExchange = await mln.methods
      .balanceOf(matchingMarket.options.address)
      .call();
    const postMlnFund = await mln.methods
      .balanceOf(vault.options.address)
      .call();

<<<<<<< HEAD
    expect(preMlnExchange).toEqual(postMlnExchange);
    expect(
      new BN(postDgxExchange.toString()).eq(
        new BN(preDgxExchange.toString()).sub(new BN(trade1.sellQuantity.toString())),
      ),
    ).toBe(true);
    expect(new BN(postDgxFund.toString()).eq(new BN(preDgxFund.toString()))).toBe(true);
    expect(
      new BN(postMlnFund.toString()).eq(
        new BN(preMlnFund.toString()).add(new BN(trade1.buyQuantity.toString())),
      ),
    ).toBe(true);
    expect(
      new BN(postDgxDeployer.toString()).eq(
        new BN(preDgxDeployer.toString()).add(new BN(trade1.sellQuantity.toString())),
      ),
    ).toBe(true);
    expect(
      new BN(postMlnDeployer.toString()).eq(
        new BN(preMlnDeployer.toString()).sub(new BN(trade1.buyQuantity.toString())),
      ),
    ).toBe(true);
=======
    expect(preMlnExchange).toBe(postMlnExchange);
    expect(new BN(postDgxExchange))
      .toEqualBN(new BN(preDgxExchange).sub(new BN(trade1.sellQuantity)));
    expect(postDgxFund).toBe(preDgxFund);
    expect(new BN(postMlnFund))
      .toEqualBN(new BN(preMlnFund).add(new BN(trade1.buyQuantity)));
    expect(new BN(postDgxDeployer))
      .toEqualBN(new BN(preDgxDeployer).add(new BN(trade1.sellQuantity)));
    expect(new BN(postMlnDeployer))
      .toEqualBN(new BN(preMlnDeployer).sub(new BN(trade1.buyQuantity)));
>>>>>>> c5e50979
  });
});<|MERGE_RESOLUTION|>--- conflicted
+++ resolved
@@ -18,16 +18,12 @@
   let environment, accounts;
   let deployer, manager, investor;
   let defaultTxOpts, investorTxOpts, managerTxOpts;
-  let addresses;
   let fundDenominationAsset;
   let trade1;
-<<<<<<< HEAD
   let deployed;
   let dgx, mln, weth, matchingMarket, version, priceSource;
   let hub, accounting, participation, shares, trading, vault;
-=======
   let makeOrderSignature;
->>>>>>> c5e50979
 
   beforeAll(async () => {
     accounts = await web3.eth.getAccounts();
@@ -36,7 +32,6 @@
     managerTxOpts = { ...defaultTxOpts, from: manager };
     investorTxOpts = { ...defaultTxOpts, from: investor };
 
-<<<<<<< HEAD
     deployed = await deploySystem(JSON.parse(require('fs').readFileSync(process.env.CONF)));
     version = fetchContract('Version', deployed.melon.addr.Version);
     dgx = fetchContract('StandardToken', deployed.tokens.addr.DGX);
@@ -44,16 +39,10 @@
     weth = fetchContract('WETH', deployed.tokens.addr.WETH);
     matchingMarket = fetchContract('MatchingMarket', deployed.oasis.addr.MatchingMarket);
     priceSource = fetchContract('TestingPriceFeed', deployed.melon.addr.TestingPriceFeed);
-=======
     makeOrderSignature = getFunctionSignature(
       CONTRACT_NAMES.EXCHANGE_ADAPTER,
       'makeOrder',
     );
-
-    const system = await deployAndGetSystem(environment);
-    addresses = system.addresses;
-    contracts = system.contracts;
->>>>>>> c5e50979
 
     await version.methods
       .beginSetup(
@@ -378,25 +367,6 @@
       .call();
     const postFundCalcs = await accounting.methods.performCalculations().call();
 
-<<<<<<< HEAD
-    expect(preMlnExchange).toEqual(postMlnExchange);
-    expect(
-      new BN(postDgxExchange.toString()).eq(
-        new BN(preDgxExchange.toString()).add(new BN(trade1.sellQuantity.toString())),
-      ),
-    ).toBe(true);
-    expect(
-      new BN(postDgxFund.toString()).eq(
-        new BN(preDgxFund.toString()).sub(new BN(trade1.sellQuantity.toString())),
-      ),
-    ).toBe(true);
-    expect(new BN(postMlnFund.toString()).eq(new BN(preMlnFund.toString()))).toBe(true);
-    expect(new BN(postFundCalcs.gav.toString()).eq(new BN(preFundCalcs.gav.toString()))).toBe(true);
-    expect(
-      new BN(postFundCalcs.sharePrice.toString()).eq(new BN(preFundCalcs.sharePrice.toString())),
-    ).toBe(true);
-    expect(new BN(postMlnDeployer.toString()).eq(new BN(preMlnDeployer.toString()))).toBe(true);
-=======
     expect(preMlnExchange).toBe(postMlnExchange);
     expect(postMlnFund).toBe(preMlnFund);
     expect(new BN(postDgxExchange))
@@ -406,7 +376,6 @@
     expect(postFundCalcs.gav).toBe(preFundCalcs.gav);
     expect(postFundCalcs.sharePrice).toBe(preFundCalcs.sharePrice);
     expect(postMlnDeployer).toBe(preMlnDeployer);
->>>>>>> c5e50979
   });
 
   test('Third party takes entire order', async () => {
@@ -452,30 +421,6 @@
       .balanceOf(vault.options.address)
       .call();
 
-<<<<<<< HEAD
-    expect(preMlnExchange).toEqual(postMlnExchange);
-    expect(
-      new BN(postDgxExchange.toString()).eq(
-        new BN(preDgxExchange.toString()).sub(new BN(trade1.sellQuantity.toString())),
-      ),
-    ).toBe(true);
-    expect(new BN(postDgxFund.toString()).eq(new BN(preDgxFund.toString()))).toBe(true);
-    expect(
-      new BN(postMlnFund.toString()).eq(
-        new BN(preMlnFund.toString()).add(new BN(trade1.buyQuantity.toString())),
-      ),
-    ).toBe(true);
-    expect(
-      new BN(postDgxDeployer.toString()).eq(
-        new BN(preDgxDeployer.toString()).add(new BN(trade1.sellQuantity.toString())),
-      ),
-    ).toBe(true);
-    expect(
-      new BN(postMlnDeployer.toString()).eq(
-        new BN(preMlnDeployer.toString()).sub(new BN(trade1.buyQuantity.toString())),
-      ),
-    ).toBe(true);
-=======
     expect(preMlnExchange).toBe(postMlnExchange);
     expect(new BN(postDgxExchange))
       .toEqualBN(new BN(preDgxExchange).sub(new BN(trade1.sellQuantity)));
@@ -486,6 +431,5 @@
       .toEqualBN(new BN(preDgxDeployer).add(new BN(trade1.sellQuantity)));
     expect(new BN(postMlnDeployer))
       .toEqualBN(new BN(preMlnDeployer).sub(new BN(trade1.buyQuantity)));
->>>>>>> c5e50979
   });
 });