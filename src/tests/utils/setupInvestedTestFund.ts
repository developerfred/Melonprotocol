--- conflicted
+++ resolved
@@ -37,15 +37,6 @@
   const hubAddress = await setupFund(version, undefined, environment);
   const settings = await getSettings(hubAddress, environment);
 
-<<<<<<< HEAD
-=======
-  await promisesSerial(
-    Object.values(componentsFromSettings(settings)).map(
-      (address: Address) => () => setIsFund(version, { address }, environment),
-    ),
-  );
-
->>>>>>> b0f525c1
   await requestInvestment(
     settings.participationAddress,
     {
