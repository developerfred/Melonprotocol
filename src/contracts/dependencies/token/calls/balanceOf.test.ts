--- conflicted
+++ resolved
@@ -3,20 +3,12 @@
   isEqual,
   QuantityInterface,
 } from '@melonproject/token-math/quantity';
-<<<<<<< HEAD
 import { Address } from '@melonproject/token-math/address';
-
-import { initTestEnvironment, getGlobalEnvironment } from '~/utils/environment';
-
-import { deployToken, balanceOf, getToken } from '..';
-=======
 import { initTestEnvironment } from '~/utils/environment/initTestEnvironment';
 import { getGlobalEnvironment } from '~/utils/environment/globalEnvironment';
 import { balanceOf } from '../calls/balanceOf';
 import { getToken } from '../calls/getToken';
 import { deployToken } from '../transactions/deploy';
-import { Address } from '~/utils/types';
->>>>>>> 886ac5bd
 import { transfer } from '../transactions/transfer';
 
 const shared: any = {};
