<<<<<<< HEAD
import { getGlobalEnvironment } from '~/utils/environment';
=======
import { Environment } from '~/utils/environment/Environment';
>>>>>>> 886ac5bd
import { deploy as deployContract } from '~/utils/solidity/deploy';

export const deployToken = async (
  symbol: string = 'FIXED',
  decimals: number = 18,
  name: string = 'Premined Token',
  environment = getGlobalEnvironment(),
) => {
  const address = await deployContract(
    'dependencies/token/PreminedToken.sol',
    [symbol, decimals, name],
    environment,
  );

  return address;
};<|MERGE_RESOLUTION|>--- conflicted
+++ resolved
@@ -1,8 +1,5 @@
-<<<<<<< HEAD
-import { getGlobalEnvironment } from '~/utils/environment';
-=======
-import { Environment } from '~/utils/environment/Environment';
->>>>>>> 886ac5bd
+import { getGlobalEnvironment } from '~/utils/environment/globalEnvironment';
+
 import { deploy as deployContract } from '~/utils/solidity/deploy';
 
 export const deployToken = async (
