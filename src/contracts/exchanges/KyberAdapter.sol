pragma solidity ^0.4.21;

import "WETH9.sol";
import "Trading.sol";
import "Hub.sol";
import "Vault.sol";
import "Accounting.sol";
import "PriceSource.i.sol";
import "DBC.sol";
import "KyberNetworkProxy.sol";
import "ExchangeAdapter.sol";

contract KyberAdapter is DBC, DSMath, ExchangeAdapter {

    address public constant ETH_TOKEN_ADDRESS = 0x00eeeeeeeeeeeeeeeeeeeeeeeeeeeeeeeeeeeeeeee;

    // NON-CONSTANT METHODS

    // Responsibilities of takeOrder (Kybers swapToken) are:
    // - check price recent
    // - check risk management passes
    // - approve funds to be traded (if necessary)
    // - perform swap order on the exchange
    // - place asset in ownedAssets if not already tracked
    /// @notice Swaps srcAmount of srcToken for destAmount of destToken
    /// @dev Variable naming to be close to Kyber's naming
    /// @dev For the purpose of PriceTolerance, fillTakerQuantity == takerAssetQuantity = Dest token amount
    /// @param targetExchange Address of the exchange
    /// @param orderAddresses [2] Src token
    /// @param orderAddresses [3] Dest token
    /// @param orderValues [0] Src token amount
    /// @param orderValues [1] Dest token amount
    function takeOrder(
        address targetExchange,
        address[6] orderAddresses,
        uint[8] orderValues,
        bytes32 identifier,
        bytes makerAssetData,
        bytes takerAssetData,
        bytes signature
    ) onlyManager notShutDown {
        Hub hub = getHub();
        require(
            orderValues[1] == orderValues[6],
            "fillTakerQuantity must equal takerAssetQuantity"
        );

        address srcToken = orderAddresses[2];
        address destToken = orderAddresses[3];
        uint srcAmount = orderValues[0];
        uint destAmount = orderValues[1];

        uint minRate = calcMinRate(
            srcToken,
            destToken,
            srcAmount,
            destAmount
        );

        uint actualReceiveAmount = dispatchSwap(targetExchange, srcToken, srcAmount, destToken, minRate);

<<<<<<< HEAD
        // TODO: Maybe post policy check for PriceTolerance based on actualReceiveAmount (Overkill maybe)
        safeAddToOwnedAssets(destToken);
=======
        require(
            Accounting(hub.accounting()).isInAssetList(destToken) ||
            Accounting(hub.accounting()).getOwnedAssetsLength() < Accounting(hub.accounting()).MAX_OWNED_ASSETS()
        );

        // Add dest token to fund's owned asset list if not already exists and update order hook
        Accounting(hub.accounting()).addAssetToOwnedAssets(destToken);
        Trading(address(this)).returnAssetToVault(destToken);
>>>>>>> b9659c58
        Trading(address(this)).orderUpdateHook(
            targetExchange,
            bytes32(0),
            Trading.UpdateType.take,
            [destToken, srcToken],
            [actualReceiveAmount, srcAmount, srcAmount]
        );
    }

    // INTERNAL FUNCTIONS

    /// @notice Call different functions based on type of assets supplied
    function dispatchSwap(
        address targetExchange,
        address srcToken,
        uint srcAmount,
        address destToken,
        uint minRate
    )
        internal
        returns (uint actualReceiveAmount)
    {

        Hub hub = getHub();
        address nativeAsset = Accounting(hub.accounting()).NATIVE_ASSET();

        if (srcToken == nativeAsset) {
            actualReceiveAmount = swapNativeAssetToToken(targetExchange, nativeAsset, srcAmount, destToken, minRate);
        }
        else if (destToken == nativeAsset) {
            actualReceiveAmount = swapTokenToNativeAsset(targetExchange, srcToken, srcAmount, nativeAsset, minRate);
        }
        else {
            actualReceiveAmount = swapTokenToToken(targetExchange, srcToken, srcAmount, destToken, minRate);
        }
    }

    /// @dev If minRate is not defined, uses expected rate from the network
    /// @param targetExchange Address of Kyber proxy contract
    /// @param nativeAsset Native asset address as src token
    /// @param srcAmount Amount of native asset supplied
    /// @param destToken Address of dest token
    /// @param minRate Minimum rate supplied to the Kyber proxy
    /// @return receivedAmount Actual amount of destToken received from the exchange
    function swapNativeAssetToToken(
        address targetExchange,
        address nativeAsset,
        uint srcAmount,
        address destToken,
        uint minRate
    )
        internal
        returns (uint receivedAmount)
    {
        // Convert WETH to ETH
        Hub hub = getHub();
        Vault vault = Vault(hub.vault());
        vault.withdraw(nativeAsset, srcAmount);
        WETH9(nativeAsset).withdraw(srcAmount);
        receivedAmount = KyberNetworkProxy(targetExchange).swapEtherToToken.value(srcAmount)(ERC20Clone(destToken), minRate);
    }

    /// @dev If minRate is not defined, uses expected rate from the network
    /// @param targetExchange Address of Kyber proxy contract
    /// @param srcToken Address of src token
    /// @param srcAmount Amount of src token supplied
    /// @param nativeAsset Native asset address as src token
    /// @param minRate Minimum rate supplied to the Kyber proxy
    /// @return receivedAmount Actual amount of destToken received from the exchange
    function swapTokenToNativeAsset(
        address targetExchange,
        address srcToken,
        uint srcAmount,
        address nativeAsset,
        uint minRate
    )
        internal
        returns (uint receivedAmount)
    {
        Hub hub = getHub();
        Vault vault = Vault(hub.vault());
        vault.withdraw(srcToken, srcAmount);
        ERC20Clone(srcToken).approve(targetExchange, srcAmount);
        receivedAmount = KyberNetworkProxy(targetExchange).swapTokenToEther(ERC20Clone(srcToken), srcAmount, minRate);

        // Convert ETH to WETH
        WETH9(nativeAsset).deposit.value(receivedAmount)();
    }

    /// @dev If minRate is not defined, uses expected rate from the network
    /// @param targetExchange Address of Kyber proxy contract
    /// @param srcToken Address of src token
    /// @param srcAmount Amount of src token supplied
    /// @param destToken Address of dest token
    /// @param minRate Minimum rate supplied to the Kyber proxy
    /// @return receivedAmount Actual amount of destToken received from the exchange
    function swapTokenToToken(
        address targetExchange,
        address srcToken,
        uint srcAmount,
        address destToken,
        uint minRate
    )
        internal
        returns (uint receivedAmount)
    {
        Hub hub = getHub();
        Vault vault = Vault(hub.vault());
        vault.withdraw(srcToken, srcAmount);
        ERC20Clone(srcToken).approve(targetExchange, srcAmount);
        receivedAmount = KyberNetworkProxy(targetExchange).swapTokenToToken(ERC20Clone(srcToken), srcAmount, ERC20Clone(destToken), minRate);
    }

    /// @dev Calculate min rate to be supplied to the network based on provided order parameters
    /// @param srcToken Address of src token
    /// @param destToken Address of dest token
    /// @param srcAmount Amount of src token
    /// @return destAmount Amount of dest token expected in return
    function calcMinRate(
        address srcToken,
        address destToken,
        uint srcAmount,
        uint destAmount
    )
        internal
        view
        returns (uint minRate)
    {
        PriceSourceInterface pricefeed = PriceSourceInterface(Hub(Trading(address(this)).hub()).priceSource());
        minRate = pricefeed.getOrderPriceInfo(
            srcToken,
            destToken,
            srcAmount,
            destAmount
        );
    }
}<|MERGE_RESOLUTION|>--- conflicted
+++ resolved
@@ -59,19 +59,9 @@
 
         uint actualReceiveAmount = dispatchSwap(targetExchange, srcToken, srcAmount, destToken, minRate);
 
-<<<<<<< HEAD
         // TODO: Maybe post policy check for PriceTolerance based on actualReceiveAmount (Overkill maybe)
         safeAddToOwnedAssets(destToken);
-=======
-        require(
-            Accounting(hub.accounting()).isInAssetList(destToken) ||
-            Accounting(hub.accounting()).getOwnedAssetsLength() < Accounting(hub.accounting()).MAX_OWNED_ASSETS()
-        );
-
-        // Add dest token to fund's owned asset list if not already exists and update order hook
-        Accounting(hub.accounting()).addAssetToOwnedAssets(destToken);
         Trading(address(this)).returnAssetToVault(destToken);
->>>>>>> b9659c58
         Trading(address(this)).orderUpdateHook(
             targetExchange,
             bytes32(0),
