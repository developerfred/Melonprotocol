--- conflicted
+++ resolved
@@ -1,18 +1,12 @@
 import { Address } from '@melonproject/token-math/address';
 import { isSameToken } from '@melonproject/token-math/token';
 import { isEqual, greaterThan } from '@melonproject/token-math/quantity';
-<<<<<<< HEAD
-import { getContract, transactionFactory } from '~/utils/solidity';
-import { getToken, allowance } from '~/contracts/dependencies/token';
-import { ensure } from '~/utils/guards';
-=======
-import { Address } from '~/utils/types';
+
 import { transactionFactory } from '~/utils/solidity/transactionFactory';
 import { getContract } from '~/utils/solidity/getContract';
 import { getToken } from '~/contracts/dependencies/token/calls/getToken';
 import { allowance } from '~/contracts/dependencies/token/calls/allowance';
 import { ensure } from '~/utils/guards/ensure';
->>>>>>> 886ac5bd
 import { Contracts } from '~/Contracts';
 
 const guard = async ({ quantity }, contractAddress: Address, environment) => {
