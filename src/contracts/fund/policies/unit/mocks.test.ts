--- conflicted
+++ resolved
@@ -1,9 +1,6 @@
 import { initTestEnvironment } from '~/utils/environment/initTestEnvironment';
 import { Contracts } from '~/Contracts';
-<<<<<<< HEAD
-=======
 import { deployMockSystem } from '~/utils/deployMockSystem';
->>>>>>> 38c61611
 import { deployAndGetContract } from '~/utils/solidity/deployAndGetContract';
 import { emptyAddress } from '~/utils/constants/emptyAddress';
 import * as Web3Utils from 'web3-utils';
@@ -30,17 +27,10 @@
 });
 
 const createManagerAndRegister = async (contract, policy) => {
-<<<<<<< HEAD
-  const hub = await deployAndGetContract(Contracts.MockHub);
-  await hub.methods.setManager(shared.user).send({ from: shared.user });
-  const manager = await deployAndGetContract(contract, [hub.options.address]);
-  await manager.methods
-=======
   const contracts = await deployMockSystem({
     policyManagerContract: Contracts.PolicyManager,
   });
   await contracts.policyManager.methods
->>>>>>> 38c61611
     .register(shared.testPolicy, policy)
     .send({ from: shared.user, gas: 8000000 });
   return contracts.policyManager;
