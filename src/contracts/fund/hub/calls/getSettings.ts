<<<<<<< HEAD
import { Address } from '@melonproject/token-math/address';
import { getGlobalEnvironment } from '~/utils/environment';
import { getContract } from '~/utils/solidity';
=======
import { getGlobalEnvironment } from '~/utils/environment/globalEnvironment';
import { Address } from '~/utils/types';
import { getContract } from '~/utils/solidity/getContract';
>>>>>>> 886ac5bd
import { Contracts } from '~/Contracts';

// TODO: Share interfaces between .sol and .ts?
//  Code generation out of solidity AST?
export interface Settings {
  accountingAddress: Address;
  feeManagerAddress: Address;
  participationAddress: Address;
  policyManagerAddress: Address;
  priceSourceAddress: Address;
  registrarAddress: Address;
  sharesAddress: Address;
  tradingAddress: Address;
  vaultAddress: Address;
  versionAddress: Address;
}

export const getSettings = async (
  hubAddress: Address,
  environment = getGlobalEnvironment(),
): Promise<Settings> => {
  const hubContract = await getContract(Contracts.Hub, hubAddress, environment);

  const settings = await hubContract.methods.settings().call();

  const components = {
    accountingAddress: new Address(settings.accounting),
    feeManagerAddress: new Address(settings.feeManager),
    participationAddress: new Address(settings.participation),
    policyManagerAddress: new Address(settings.policyManager),
    priceSourceAddress: new Address(settings.priceSource),
    registrarAddress: new Address(settings.canonicalRegistrar),
    sharesAddress: new Address(settings.shares),
    tradingAddress: new Address(settings.trading),
    vaultAddress: new Address(settings.vault),
    versionAddress: new Address(settings.version),
  };

  return components;
};<|MERGE_RESOLUTION|>--- conflicted
+++ resolved
@@ -1,12 +1,7 @@
-<<<<<<< HEAD
 import { Address } from '@melonproject/token-math/address';
-import { getGlobalEnvironment } from '~/utils/environment';
-import { getContract } from '~/utils/solidity';
-=======
+
 import { getGlobalEnvironment } from '~/utils/environment/globalEnvironment';
-import { Address } from '~/utils/types';
 import { getContract } from '~/utils/solidity/getContract';
->>>>>>> 886ac5bd
 import { Contracts } from '~/Contracts';
 
 // TODO: Share interfaces between .sol and .ts?
