pragma solidity ^0.4.21;

import "../../dependencies/guard.sol";
import "./Spoke.sol";

/// @notice Router for communication between components
/// @notice Has one or more Spokes
contract Hub is DSGuard {

    // TODO: ACL may be better someplace else; evaluate this
    // TODO: make this more generic, and make fund "head" contract a derivative of this
    // TODO: ensure component is not overloaded far beyond routing
    // TODO: use the contract types instead of generic address (if possible to avoid circular imports)
    struct Settings {     // TODO: improve naming; perhaps inherit from same thing as Spoke
        address accounting;
        address feeManager;
        address participation;
        address policyManager;
        address shares;
        address trading;
        address vault;
        address priceSource;
        address canonicalRegistrar;
        address version;
        address engine;
        address mlnAddress;
    }
    Settings public settings;
    address public manager;
    address public creator;
    string public name;
    bool public isShutDown;
    bool public spokesSet;
    bool public routingSet;
    bool public permissionsSet;
    uint public creationTime;
    mapping (address => bool) public isSpoke;

    constructor(address _manager, string _name) {
        creator = msg.sender;
        manager = _manager;
        name = _name;
        creationTime = block.timestamp;
    }

<<<<<<< HEAD
=======
    modifier onlyCreator() {
        require(msg.sender == creator, "Only creator can do this");
        _;
    }

    // TODO: extend this ability to the version (if version shut down and we still need this)
>>>>>>> b0f525c1
    function shutDownFund() public {
        require(msg.sender == settings.version);
        isShutDown = true;
    }

    function setSpokes(address[12] _spokes) onlyCreator {
        require(!spokesSet, "Spokes already set");
        for (uint i = 0; i < _spokes.length; i++) {
            isSpoke[_spokes[i]] = true;
        }
        settings.accounting = _spokes[0];
        settings.feeManager = _spokes[1];
        settings.participation = _spokes[2];
        settings.policyManager = _spokes[3];
        settings.shares = _spokes[4];
        settings.trading = _spokes[5];
        settings.vault = _spokes[6];
        settings.priceSource = _spokes[7];
        settings.canonicalRegistrar = _spokes[8];
        settings.version = _spokes[9];
        settings.engine = _spokes[10];
        settings.mlnAddress = _spokes[11];
        spokesSet = true;
    }

    function setRouting() onlyCreator {
        require(spokesSet, "Spokes must be set");
        require(!routingSet, "Routing already set");
        address[12] memory spokes = [
            settings.accounting, settings.feeManager, settings.participation,
            settings.policyManager, settings.shares, settings.trading,
            settings.vault, settings.priceSource, settings.canonicalRegistrar,
            settings.version, settings.engine, settings.mlnAddress
        ];
        Spoke(settings.accounting).initialize(spokes);
        Spoke(settings.feeManager).initialize(spokes);
        Spoke(settings.participation).initialize(spokes);
        Spoke(settings.policyManager).initialize(spokes);
        Spoke(settings.shares).initialize(spokes);
        Spoke(settings.trading).initialize(spokes);
        Spoke(settings.vault).initialize(spokes);
        routingSet = true;
    }

    // TODO: decide how to handle `owner`; should any of the components have an owner? if not then we need to remove owner after everything is initialized.
    function setPermissions() onlyCreator {
        require(spokesSet, "Spokes must be set");
        require(routingSet, "Routing must be set");
        require(!permissionsSet, "Permissioning already set");
        permit(settings.participation, settings.vault, bytes4(keccak256('withdraw(address,uint256)')));
        permit(settings.trading, settings.vault, bytes4(keccak256('withdraw(address,uint256)')));
        permit(settings.participation, settings.shares, bytes4(keccak256('createFor(address,uint256)')));
        permit(settings.participation, settings.shares, bytes4(keccak256('destroyFor(address,uint256)')));
        permit(settings.feeManager, settings.shares, bytes4(keccak256('createFor(address,uint256)')));
        permit(settings.participation, settings.accounting, bytes4(keccak256('addAssetToOwnedAssets(address)')));
        permit(settings.participation, settings.accounting, bytes4(keccak256('removeFromOwnedAssets(address)')));
        permit(settings.trading, settings.accounting, bytes4(keccak256('addAssetToOwnedAssets(address)')));
        permit(settings.trading, settings.accounting, bytes4(keccak256('removeFromOwnedAssets(address)')));
        permit(settings.accounting, settings.feeManager, bytes4(keccak256('rewardAllFees()')));
        permit(manager, settings.feeManager, bytes4(keccak256('register(address)')));
        permit(manager, settings.feeManager, bytes4(keccak256('batchRegister(address[])')));
        permit(manager, settings.policyManager, bytes4(keccak256('register(bytes4,address)')));
        permit(manager, settings.policyManager, bytes4(keccak256('batchRegister(bytes4[],address[]))')));
        permit(manager, settings.participation, bytes4(keccak256('enableInvestment(address[])')));
        permit(manager, settings.participation, bytes4(keccak256('disableInvestment(address[])')));
        permissionsSet = true;
    }

    // function getSettings() view returns (Settings) {
    //     return settings;
    // }

    // TODO: there must be a better way than having these nominal functions
    function vault() view returns (address) { return settings.vault; }
    function accounting() view returns (address) { return settings.accounting; }
    function priceSource() view returns (address) { return settings.priceSource; }
    function participation() view returns (address) { return settings.participation; }
    function trading() view returns (address) { return settings.trading; }
    function shares() view returns (address) { return settings.shares; }
    function policyManager() view returns (address) { return settings.policyManager; }
}
<|MERGE_RESOLUTION|>--- conflicted
+++ resolved
@@ -43,15 +43,12 @@
         creationTime = block.timestamp;
     }
 
-<<<<<<< HEAD
-=======
     modifier onlyCreator() {
         require(msg.sender == creator, "Only creator can do this");
         _;
     }
 
     // TODO: extend this ability to the version (if version shut down and we still need this)
->>>>>>> b0f525c1
     function shutDownFund() public {
         require(msg.sender == settings.version);
         isShutDown = true;
